#!/usr/bin/env python

# Copyright (C) 2011 Atsushi Togo
# All rights reserved.
#
# This file is part of phonopy.
#
# Redistribution and use in source and binary forms, with or without
# modification, are permitted provided that the following conditions
# are met:
#
# * Redistributions of source code must retain the above copyright
#   notice, this list of conditions and the following disclaimer.
#
# * Redistributions in binary form must reproduce the above copyright
#   notice, this list of conditions and the following disclaimer in
#   the documentation and/or other materials provided with the
#   distribution.
#
# * Neither the name of the phonopy project nor the names of its
#   contributors may be used to endorse or promote products derived
#   from this software without specific prior written permission.
#
# THIS SOFTWARE IS PROVIDED BY THE COPYRIGHT HOLDERS AND CONTRIBUTORS
# "AS IS" AND ANY EXPRESS OR IMPLIED WARRANTIES, INCLUDING, BUT NOT
# LIMITED TO, THE IMPLIED WARRANTIES OF MERCHANTABILITY AND FITNESS
# FOR A PARTICULAR PURPOSE ARE DISCLAIMED. IN NO EVENT SHALL THE
# COPYRIGHT HOLDER OR CONTRIBUTORS BE LIABLE FOR ANY DIRECT, INDIRECT,
# INCIDENTAL, SPECIAL, EXEMPLARY, OR CONSEQUENTIAL DAMAGES (INCLUDING,
# BUT NOT LIMITED TO, PROCUREMENT OF SUBSTITUTE GOODS OR SERVICES;
# LOSS OF USE, DATA, OR PROFITS; OR BUSINESS INTERRUPTION) HOWEVER
# CAUSED AND ON ANY THEORY OF LIABILITY, WHETHER IN CONTRACT, STRICT
# LIABILITY, OR TORT (INCLUDING NEGLIGENCE OR OTHERWISE) ARISING IN
# ANY WAY OUT OF THE USE OF THIS SOFTWARE, EVEN IF ADVISED OF THE
# POSSIBILITY OF SUCH DAMAGE.

import sys
import os
import numpy as np
from phonopy import Phonopy, __version__
import phonopy.file_IO as file_IO
from phonopy.cui.settings import PhonopyConfParser
from phonopy.cui.show_symmetry import check_symmetry
from phonopy.cui.phonopy_argparse import (get_parser,
                                          show_deprecated_option_warnings)
from phonopy.structure.cells import (print_cell, guess_primitive_matrix,
                                     determinant)
from phonopy.structure.atoms import atom_data, symbol_map
from phonopy.interface import (create_FORCE_SETS, read_crystal_structure,
                               get_default_physical_units,
                               get_default_displacement_distance,
                               get_interface_mode,
                               write_supercells_with_displacements,
                               PhonopyYaml)
from phonopy.interface.vasp import create_FORCE_CONSTANTS
from phonopy.phonon.band_structure import (get_band_qpoints,
                                           get_band_qpoints_by_seekpath)


phonopy_version = __version__


# AA is created at http://www.network-science.de/ascii/.
def print_phononpy():
    print("""        _
  _ __ | |__   ___  _ __   ___   _ __  _   _
 | '_ \| '_ \ / _ \| '_ \ / _ \ | '_ \| | | |
 | |_) | | | | (_) | | | | (_) || |_) | |_| |
 | .__/|_| |_|\___/|_| |_|\___(_) .__/ \__, |
 |_|                            |_|    |___/""")


def print_version(version):
    try:
        version_text = ('%s' % version).rjust(44)
        import pkg_resources
        dist = pkg_resources.get_distribution("phonopy")
        if dist.has_version():
            ver = dist.version.split('.')
            if len(ver) > 3:
                rev = ver[3]
                version_text = ('%s-r%s' % (version, rev)).rjust(44)
    except ImportError:
        pass
    except Exception as err:
        if (err.__module__ == 'pkg_resources' and
            err.__class__.__name__ == 'DistributionNotFound'):
            pass
        else:
            raise
    finally:
        print(version_text)
        print('')


def print_end():
    print("""                 _
   ___ _ __   __| |
  / _ \ '_ \ / _` |
 |  __/ | | | (_| |
  \___|_| |_|\__,_|
""")


def print_error():
    print("""  ___ _ __ _ __ ___  _ __
 / _ \ '__| '__/ _ \| '__|
|  __/ |  | | | (_) | |
 \___|_|  |_|  \___/|_|
""")


def print_attention(attention_text):
    print("*" * 67)
    print(attention_text)
    print("*" * 67)
    print('')


def print_error_message(message):
    print('')
    print(message)


def file_exists(filename, log_level):
    if os.path.exists(filename):
        return True
    else:
        error_text = "%s not found." % filename
        print_error_message(error_text)
        if log_level > 0:
            print_error()
        sys.exit(1)


def finalize_phonopy(log_level,
                     phonopy_conf,
                     phonon,
                     interface_mode,
                     filename="phonopy.yaml"):
    if log_level > 0:
        units = get_default_physical_units(interface_mode)
        phpy_yaml = PhonopyYaml(configuration=phonopy_conf.get_configures(),
                                calculator=interface_mode,
                                physical_units=units)
        phpy_yaml.set_phonon_info(phonon)
        with open(filename, 'w') as w:
            w.write(str(phpy_yaml))
        print_end()
    sys.exit(0)


def print_cells(phonon, unitcell_filename):
    print("Crystal structure is read from \'%s\'." % unitcell_filename)
    supercell = phonon.get_supercell()
    unitcell = phonon.get_unitcell()
    primitive = phonon.get_primitive()
    p2p_map = primitive.get_primitive_to_primitive_map()
    mapping = np.array(
        [p2p_map[x] for x in primitive.get_supercell_to_primitive_map()],
        dtype='intc')
    s_indep_atoms = phonon.get_symmetry().get_independent_atoms()
    p_indep_atoms = mapping[s_indep_atoms]
    if unitcell.get_number_of_atoms() == primitive.get_number_of_atoms():
        print("-" * 32 + " unit cell " + "-" * 33)
        print_cell(primitive, stars=p_indep_atoms)
    else:
        u2s_map = supercell.get_unitcell_to_supercell_map()
        print("-" * 30 + " primitive cell " + "-" * 30)
        print_cell(primitive, stars=p_indep_atoms)
        print("-" * 32 + " unit cell " + "-" * 33)  # 32 + 11 + 33 = 76
        u2u_map = supercell.get_unitcell_to_unitcell_map()
        u_indep_atoms = [u2u_map[x] for x in s_indep_atoms]
        print_cell(unitcell, mapping=mapping[u2s_map], stars=u_indep_atoms)
    print("-" * 32 + " super cell " + "-" * 32)
    print_cell(supercell, mapping=mapping, stars=s_indep_atoms)
    print("-" * 76)


def print_settings(settings, is_primitive_axes_auto, primitive_matrix):
    run_mode = settings.get_run_mode()
    if run_mode == 'band':
        if (type(settings.get_band_paths()) is str and
            settings.get_band_paths() == 'auto'):
            print("Band structure mode (Auto)")
        else:
            print("Band structure mode")
    if run_mode == 'mesh':
        print("Mesh sampling mode")
    if run_mode == 'band_mesh':
        print("Band structure and mesh sampling mode")
    if run_mode == 'anime':
        print("Animation mode")
    if run_mode == 'modulation':
        print("Modulation mode")
    if run_mode == 'irreps':
        print("Ir-representation mode")
    if run_mode == 'qpoints':
        if settings.get_write_dynamical_matrices():
            print("QPOINTS mode (dynamical matrices written out)")
        else:
            print("QPOINTS mode")
    if (run_mode == 'band' or
        run_mode == 'mesh' or
        run_mode == 'qpoints') and settings.get_is_group_velocity():
        gv_delta_q = settings.get_group_velocity_delta_q()
        if gv_delta_q is not None:
            print("  With group velocity calculation (dq=%3.1e)" % gv_delta_q)
        else:
            print('')
    if run_mode == 'displacements':
        print("Creating displacements")
        if not settings.get_is_plusminus_displacement() == 'auto':
            if settings.get_is_plusminus_displacement():
                print("  Plus Minus displacement: full plus minus directions")
            else:
                print("  Plus Minus displacement: only one direction")
        if not settings.get_is_diagonal_displacement():
            print("  Diagonal displacement: off")

    print("Settings:")
    if settings.get_is_nac():
        print("  Non-analytical term correction (NAC): on")
        if settings.get_nac_q_direction() is not None:
            print("  NAC q-direction: %s" % settings.get_nac_q_direction())
    if settings.get_fc_spg_symmetry():
        print("  Enforce space group symmetry to force constants: on")
    if settings.get_fc_symmetry():
        print("  Force constants symmetrization: on")
    if settings.get_lapack_solver():
        print("  Use Lapack solver via Lapacke: on")
    if run_mode == 'mesh' or run_mode == 'band_mesh':
        print("  Sampling mesh: %s" % np.array(settings.get_mesh()[0]))
        if settings.get_is_thermal_properties():
            cutoff_freq = settings.get_cutoff_frequency()
            if cutoff_freq is None:
                pass
            elif cutoff_freq < 0:
                print("  - Thermal properties are calculatd with "
                      "absolute phonon frequnecy.")
            else:
                print("  - Phonon frequencies > %5.3f are used to calculate "
                      "thermal properties." % cutoff_freq)
        elif (settings.get_is_thermal_displacements() or
              settings.get_is_thermal_displacement_matrices()):
            fmin = settings.get_min_frequency()
            fmax = settings.get_max_frequency()
            text = None
            if (fmin is not None) and (fmax is not None):
                text = "  - Phonon frequency from %5.3f to %5.3f" % (fmin,
                                                                     fmax)
                text += " are used to calculate\n"
                text += "    thermal displacements."
            elif (fmin is None) and (fmax is not None):
                text = "Phonon frequency < %5.3f" % fmax
                text = ("  - %s are used to calculate thermal displacements." %
                        text)
            elif (fmin is not None) and (fmax is None):
                text = "Phonon frequency > %5.3f" % fmin
                text = ("  - %s are used to calculate thermal displacements." %
                        text)
            if text:
                print(text)
    if (np.diag(np.diag(settings.get_supercell_matrix()))
        - settings.get_supercell_matrix()).any():
        print("  Supercell matrix:")
        for v in settings.get_supercell_matrix():
            print("    %s" % v)
    else:
        print("  Supercell: %s" % np.diag(settings.get_supercell_matrix()))
    if is_primitive_axes_auto:
        print("  Primitive matrix (Auto):")
        for v in primitive_matrix:
            print("    %s" % v)
    elif settings.get_primitive_matrix() is not None:
        print("  Primitive matrix:")
        for v in primitive_matrix:
            print("    %s" % v)


#################
# Option parser #
#################

parser, deprecated = get_parser()
args = parser.parse_args()

# Set log level
log_level = 1
if args.verbose:
    log_level = 2
if args.quiet or args.is_check_symmetry:
    log_level = 0
if args.loglevel is not None:
    log_level = args.loglevel

################
# Phonopy logo #
################

if log_level > 0:
    print_phononpy()
    print_version(phonopy_version)

    if deprecated:
        show_deprecated_option_warnings(deprecated)

##########################
# Phonopy interface mode #
##########################
<<<<<<< HEAD
if args.wien2k_mode:
    interface_mode = 'wien2k'
    from phonopy.interface.wien2k import write_supercells_with_displacements
elif args.abinit_mode:
    interface_mode = 'abinit'
    from phonopy.interface.abinit import write_supercells_with_displacements
elif args.qe_mode:
    interface_mode = 'qe'
    from phonopy.interface.qe import write_supercells_with_displacements
elif args.elk_mode:
    interface_mode = 'elk'
    from phonopy.interface.elk import write_supercells_with_displacements
elif args.siesta_mode:
    interface_mode = 'siesta'
    from phonopy.interface.siesta import write_supercells_with_displacements
elif args.cp2k_mode:
    interface_mode = 'cp2k'
    from phonopy.interface.cp2k import write_supercells_with_displacements
elif args.crystal_mode:
    interface_mode = 'crystal'
    from phonopy.interface.crystal import write_supercells_with_displacements
elif args.dftbp_mode:
    interface_mode = 'dftbp'
    from phonopy.interface.dftbp import write_supercells_with_displacements
else:
    if args.vasp_mode:
        interface_mode = 'vasp'
    else:
        interface_mode = None
    from phonopy.interface.vasp import write_supercells_with_displacements
    from phonopy.interface.vasp import create_FORCE_CONSTANTS
=======
interface_mode = get_interface_mode(args)
>>>>>>> a0234e01

physical_units = get_default_physical_units(interface_mode)

if args.is_graph_save:
    import matplotlib
    matplotlib.use('Agg')

###########################
# Integrated helper tools #
###########################

# Create FORCE_SETS (-f or --force_sets)
if args.force_sets or args.force_sets_zero:
    if args.force_sets:
        filenames = args.force_sets
        force_sets_zero_mode = False
    elif args.force_sets_zero:
        filenames = args.force_sets_zero
        force_sets_zero_mode = True
    else:
        print_error_message("Something wrong for parsing arguments.")
        sys.exit(0)

    file_exists('disp.yaml', log_level)
    for filename in filenames:
        file_exists(filename, log_level)

    if force_sets_zero_mode:
        print("Forces in %s are subtracted from forces in all other files." %
              filenames[0])

    error_num = create_FORCE_SETS(
        interface_mode,
        filenames,
        args.symprec,
        is_wien2k_p1=args.is_wien2k_p1,
        force_sets_zero_mode=force_sets_zero_mode,
        log_level=log_level)
    if log_level > 0:
        print_end()
    sys.exit(error_num)

# Create FORCE_CONSTANTS (--fc or --force_constants)
if args.force_constants:
    filename = args.force_constants[0]
    file_exists(filename, log_level)
    write_hdf5 = (args.is_hdf5 or
                  args.fc_format == 'hdf5' or
                  args.writefc_format == 'hdf5')
    error_num = create_FORCE_CONSTANTS(filename, write_hdf5, log_level)
    if log_level > 0:
        print_end()
    sys.exit(error_num)

#########################
# Read phonopy settings #
#########################
if len(args.conf_file) > 0:
    if file_exists(args.conf_file[0], log_level):
        phonopy_conf = PhonopyConfParser(filename=args.conf_file[0], args=args)
        settings = phonopy_conf.get_settings()
else:
    phonopy_conf = PhonopyConfParser(args=args)
    settings = phonopy_conf.get_settings()

##################
# Read unit cell #
##################
unitcell, optional_structure_info = read_crystal_structure(
    filename=settings.get_cell_filename(),
    interface_mode=interface_mode,
    chemical_symbols=settings.get_chemical_symbols(),
    yaml_mode=settings.get_yaml_mode())
unitcell_filename = optional_structure_info[0]

if unitcell is None:
    print_error_message("Crystal structure file of %s could not be found." %
                        unitcell_filename)
    if log_level > 0:
        print_error()
    sys.exit(1)

# Check unit cell
if np.linalg.det(unitcell.get_cell()) < 0.0:
    print_error_message("Lattice vectors have to follow the right-hand rule.")
    if log_level > 0:
        print_error()
    sys.exit(1)

# Set magnetic moments
magmoms = settings.get_magnetic_moments()
if magmoms is not None:
    if len(magmoms) == unitcell.get_number_of_atoms():
        unitcell.set_magnetic_moments(magmoms)
    else:
        error_text = "Invalid MAGMOM setting"
        print_error_message(error_text)
        if log_level > 0:
            print_error()
        sys.exit(1)

    if settings.get_primitive_matrix() == 'auto':
        error_text = "'PRIMITIVE_AXES = auto' can not be used with MAGMOM"
        print_error_message(error_text)
        if log_level > 0:
            print_error()
        sys.exit(1)


########################
# Set primitive matrix #
########################
# When BAND = AUTO, automatic choice of primitive matrix is activated.
is_band_auto = (type(settings.get_band_paths()) is str and
                settings.get_band_paths() == 'auto')
is_primitive_axes_auto = (type(settings.get_primitive_matrix()) is str and
                          settings.get_primitive_matrix() == 'auto')
if is_primitive_axes_auto or is_band_auto:
    primitive_matrix = guess_primitive_matrix(unitcell, symprec=args.symprec)
else:
    primitive_matrix = settings.get_primitive_matrix()

################################################
# Check crystal symmetry and exit (--symmetry) #
################################################
if args.is_check_symmetry:
    if primitive_matrix == 'auto':
        primitive_matrix = [[1, 0, 0], [0, 1, 0], [0, 0, 1]]
    check_symmetry(unitcell,
                   primitive_axis=primitive_matrix,
                   symprec=args.symprec,
                   distance_to_A=physical_units['distance_to_A'],
                   phonopy_version=phonopy_version)
    if log_level > 0:
        print_end()
    sys.exit(0)

##########################
# Phonopy initialization #
##########################
run_mode = settings.get_run_mode()

if settings.get_supercell_matrix() is None:
    print_error_message("Supercell matrix (DIM or --dim) is not found.")
    if log_level > 0:
        print_error()
    sys.exit(1)

# Prepare phonopy object
if run_mode == 'displacements':
    phonon = Phonopy(unitcell,
                     settings.get_supercell_matrix(),
                     symprec=args.symprec,
                     is_symmetry=settings.get_is_symmetry(),
                     log_level=log_level)
else:  # Read FORCE_SETS, FORCE_CONSTANTS, or force_constants.hdf5
    # Overwrite frequency unit conversion factor
    if settings.get_frequency_conversion_factor() is not None:
        physical_units['factor'] = settings.get_frequency_conversion_factor()

    phonon = Phonopy(
        unitcell,
        settings.get_supercell_matrix(),
        primitive_matrix=primitive_matrix,
        factor=physical_units['factor'],
        frequency_scale_factor=settings.get_frequency_scale_factor(),
        dynamical_matrix_decimals=settings.get_dm_decimals(),
        force_constants_decimals=settings.get_fc_decimals(),
        symprec=args.symprec,
        is_symmetry=settings.get_is_symmetry(),
        use_lapack_solver=settings.get_lapack_solver(),
        log_level=log_level)

    num_atom = unitcell.get_number_of_atoms()
    num_satom = phonon.supercell.get_number_of_atoms()
    p2s_map = phonon.primitive.p2s_map

    if settings.get_read_force_constants():
        if settings.get_is_hdf5() or settings.get_readfc_format() == 'hdf5':
            try:
                import h5py
            except ImportError:
                print_error_message("You need to install python-h5py.")
                if log_level > 0:
                    print_error()
                sys.exit(1)

            if file_exists("force_constants.hdf5", log_level):
                fc = file_IO.read_force_constants_hdf5(
                    filename="force_constants.hdf5",
                    p2s_map=p2s_map)
                fc_filename = "force_constants.hdf5"

        elif file_exists("FORCE_CONSTANTS", log_level):
            fc = file_IO.parse_FORCE_CONSTANTS(filename="FORCE_CONSTANTS",
                                               p2s_map=p2s_map)
            fc_filename = "FORCE_CONSTANTS"

        if log_level > 0:
            print("Force constants are read from %s." % fc_filename)

        if fc.shape[1] != num_satom:
            error_text = ("Number of atoms in supercell is not consistent "
                          "with the matrix shape of\nforce constants read "
                          "from ")
            if (settings.get_is_hdf5() or
                settings.get_readfc_format() == 'hdf5'):
                error_text += "force_constants.hdf5.\n"
            else:
                error_text += "FORCE_CONSTANTS.\n"
            error_text += ("Please carefully check DIM, FORCE_CONSTANTS, "
                           "and %s.") % unitcell_filename
            print_error_message(error_text)
            if log_level > 0:
                print_error()
            sys.exit(1)

    elif file_exists("FORCE_SETS", log_level):
        force_sets = file_IO.parse_FORCE_SETS(natom=num_satom)
        if force_sets['natom'] != num_satom:
            error_text = "Number of atoms in supercell is not consistent with "
            error_text += "the data in FORCE_SETS.\n"
            error_text += ("Please carefully check DIM, FORCE_SETS,"
                           " and %s") % unitcell_filename
            print_error_message(error_text)
            if log_level > 0:
                print_error()
            sys.exit(1)


supercell = phonon.supercell
primitive = phonon.primitive

# Set atomic masses of primitive cell
if settings.get_masses() is not None:
    phonon.set_masses(settings.get_masses())

# Show logs
if log_level > 0:
    print("Python version %d.%d.%d" % sys.version_info[:3])
    import phonopy.structure.spglib as spglib
    print("Spglib version %d.%d.%d" % spglib.get_version())
    if interface_mode:
        print("Calculator interface: %s" % interface_mode)
    if is_band_auto and not is_primitive_axes_auto:
        print("Automatic band structure mode forced automatic choice "
              "of primitive axes.")
    print_settings(settings,
                   (is_primitive_axes_auto or is_band_auto),
                   primitive_matrix)
    if magmoms is None:
        print("Spacegroup: %s" %
              phonon.get_symmetry().get_international_table())

# Print cells
if log_level > 1:
    print_cells(phonon, unitcell_filename)

#################################
# Create displacements and exit #
#################################
if run_mode == 'displacements':
    if settings.get_displacement_distance() is None:
<<<<<<< HEAD
        if (interface_mode == 'wien2k' or
            interface_mode == 'abinit' or
            interface_mode == 'elk' or
            interface_mode == 'qe' or
            interface_mode == 'siesta' or
            interface_mode == 'cp2k' or
            interface_mode == 'dftbp'):
            displacement_distance = 0.02
        elif interface_mode == 'crystal':
            displacement_distance = 0.01
        else:  # default or vasp
            displacement_distance = 0.01
=======
        displacement_distance = get_default_displacement_distance(
            interface_mode)
>>>>>>> a0234e01
    else:
        displacement_distance = settings.get_displacement_distance()

    phonon.generate_displacements(
        distance=displacement_distance,
        is_plusminus=settings.get_is_plusminus_displacement(),
        is_diagonal=settings.get_is_diagonal_displacement(),
        is_trigonal=settings.get_is_trigonal_displacement())
    displacements = phonon.get_displacements()
    file_IO.write_disp_yaml(displacements, supercell)

    # Write supercells with displacements
    cells_with_disps = phonon.get_supercells_with_displacements()
<<<<<<< HEAD

    if interface_mode == 'wien2k':
        npts, r0s, rmts = optional_structure_file_information[1:4]
        write_supercells_with_displacements(
            supercell,
            cells_with_disps,
            npts,
            r0s,
            rmts,
            settings.get_supercell_matrix(),
            filename=unitcell_filename)
    elif interface_mode in ('abinit', 'cp2k'):
        write_supercells_with_displacements(supercell, cells_with_disps)
    elif (interface_mode == 'qe' or
          interface_mode == 'elk' or
          interface_mode == 'siesta'):
        write_supercells_with_displacements(
            supercell,
            cells_with_disps,
            optional_structure_file_information[1])
    elif interface_mode == 'crystal':
        conv_numbers = optional_structure_file_information[1]
        write_supercells_with_displacements(supercell,
                                            cells_with_disps,
                                            conv_numbers,
                                            settings.get_supercell_matrix(),
                                            template_file="TEMPLATE")
    elif interface_mode == 'dftbp':
        write_supercells_with_displacements(supercell,
                                            cells_with_disps,
                                            filename=unitcell_filename)
    else:  # default or vasp
        write_supercells_with_displacements(supercell, cells_with_disps)
=======
    N = abs(determinant(phonon.supercell_matrix))
    write_supercells_with_displacements(interface_mode,
                                        supercell,
                                        cells_with_disps,
                                        N,
                                        optional_structure_info)
>>>>>>> a0234e01

    if log_level > 0:
        print('')
        print("disp.yaml and supercells have been created.")

    finalize_phonopy(log_level,
                     phonopy_conf,
                     phonon,
                     interface_mode,
                     filename="phonopy_disp.yaml")

########################################
# Preparations for phonon calculations #
########################################
# Non-analytical term correction (LO-TO splitting)
if settings.get_is_nac():
    if file_exists("BORN", log_level):
        nac_params = file_IO.get_born_parameters(
            open("BORN"),
            primitive,
            phonon.get_primitive_symmetry())
        if not nac_params:
            error_text = "BORN file could not be read correctly."
            print_error_message(error_text)
            if log_level > 0:
                print_error()
            sys.exit(1)
        if nac_params['factor'] is None:
            nac_params['factor'] = physical_units['nac_factor']
        if settings.get_nac_method() is not None:
            nac_params['method'] = settings.get_nac_method()
        phonon.set_nac_params(nac_params=nac_params)

        if log_level > 1:
            print("-" * 27 + " Dielectric constant " + "-" * 28)
            for v in nac_params['dielectric']:
                print("         %12.7f %12.7f %12.7f" % tuple(v))
            print("-" * 26 + " Born effective charges " + "-" * 26)
            symbols = primitive.get_chemical_symbols()
            for i, (z, s) in enumerate(zip(nac_params['born'], symbols)):
                for j, v in enumerate(z):
                    if j == 0:
                        text = "%5d %-2s" % (i + 1, s)
                    else:
                        text = "        "
                    print("%s %12.7f %12.7f %12.7f" % ((text,) + tuple(v)))
            print("-" * 76)

# Force constants
if settings.get_read_force_constants():
    phonon.set_force_constants(fc)
elif os.path.exists("FORCE_SETS"):
    phonon.set_displacement_dataset(force_sets)
    if log_level > 0:
        if settings.get_use_alm():
            print("Computing force constants by ALM...")
        else:
            print("Computing force constants...")

    if settings.get_fc_spg_symmetry() or settings.get_is_full_fc():
        # Need to calculate full force constant tensors
        phonon.produce_force_constants(use_alm=settings.get_use_alm())
    else:  # Only force constants between atoms in primitive cell and supercell
        phonon.produce_force_constants(calculate_full_force_constants=False,
                                       use_alm=settings.get_use_alm())

# Impose cutoff radius on force constants
cutoff_radius = settings.get_cutoff_radius()
if cutoff_radius:
    phonon.set_force_constants_zero_with_radius(cutoff_radius)

# Enforce space group symmetry to force constants
if settings.get_fc_spg_symmetry():
    if log_level > 0:
        print('')
        print("Force constants are symmetrized by space group operations.")
        print("This may take some time...")
    phonon.symmetrize_force_constants_by_space_group()
    file_IO.write_FORCE_CONSTANTS(phonon.get_force_constants(),
                                  filename='FORCE_CONSTANTS_SPG')
    if log_level > 0:
        print("Symmetrized force constants are written into "
              "FORCE_CONSTANTS_SPG.")

# Imporse translational invariance and index permulation symmetry to
# force constants
if settings.get_fc_symmetry():
    phonon.symmetrize_force_constants()

# Write FORCE_CONSTANTS
if settings.get_write_force_constants():
    p2s_map = primitive.get_primitive_to_supercell_map()
    if settings.get_is_hdf5() or settings.get_writefc_format() == 'hdf5':
        file_IO.write_force_constants_to_hdf5(phonon.get_force_constants(),
                                              p2s_map=p2s_map)
        if log_level > 0:
            print("Force constants are written into force_constants.hdf5.")
    else:
        file_IO.write_FORCE_CONSTANTS(phonon.get_force_constants(),
                                      p2s_map=p2s_map)
        if log_level > 0:
            print("Force constants are written into FORCE_CONSTANTS.")

# Show the rotational invariance condition (just show!)
if settings.get_is_rotational_invariance():
    phonon.get_rotational_condition_of_fc()

# Atomic species without mass case
symbols_with_no_mass = []
if primitive.get_masses() is None:
    for s in primitive.get_chemical_symbols():
        if (atom_data[symbol_map[s]][3] is None and
            s not in symbols_with_no_mass):
            symbols_with_no_mass.append(s)
            print_error_message(
                "Atomic mass of \'%s\' is not implemented in phonopy." % s)
            print_error_message("MASS tag can be used to set atomic masses.")

if len(symbols_with_no_mass) > 0:
    if log_level > 0:
        print_end()
    sys.exit(1)

# Group velocity
if settings.get_is_group_velocity():
    phonon.set_group_velocity(q_length=settings.get_group_velocity_delta_q())

#######################
# Phonon calculations #
#######################

# QPOINTS mode
if run_mode == 'qpoints':
    if settings.get_read_qpoints():
        q_points = file_IO.parse_QPOINTS()
        if log_level > 0:
            print("Frequencies at q-points given by QPOINTS:")
    elif settings.get_qpoints():
        q_points = settings.get_qpoints()
        if log_level > 0:
            print("Q-points that will be calculated at:")
            for q in q_points:
                print("    %s" % q)
    else:
        print_error_message("Q-points are not properly specified.")
        if log_level > 0:
            print_error()
        sys.exit(1)
    phonon.set_qpoints_phonon(
        q_points,
        nac_q_direction=settings.get_nac_q_direction(),
        is_eigenvectors=settings.get_is_eigenvectors(),
        write_dynamical_matrices=settings.get_write_dynamical_matrices())

    if settings.get_is_hdf5() or settings.get_qpoints_format() == "hdf5":
        phonon.write_hdf5_qpoints_phonon()
    else:
        phonon.write_yaml_qpoints_phonon()

# Band structure and mesh sampling
elif run_mode == 'band' or run_mode == 'mesh' or run_mode == 'band_mesh':
    if run_mode == 'band' or run_mode == 'band_mesh':
        if settings.get_band_points() is None:
            npoints = 51
        else:
            npoints = settings.get_band_points()
        band_paths = settings.get_band_paths()

        if type(band_paths) is str and band_paths == 'auto':
            print("SeeK-path is used to generate band paths.")
            print("About SeeK-path https://seekpath.readthedocs.io/ "
                  "(citation there-in)")
            is_legacy = False
            bands, labels, path_connections = get_band_qpoints_by_seekpath(
                primitive.to_tuple(), npoints)
        else:
            is_legacy = True
            bands = get_band_qpoints(band_paths, npoints)
            path_connections = []
            for paths in band_paths:
                path_connections += [True, ] * (len(paths) - 2)
                path_connections.append(False)
            labels = settings.get_band_labels()

        if log_level > 0:
            print("Reciprocal space paths in reduced coordinates:")
            for band in bands:
                print("[%5.2f %5.2f %5.2f] --> [%5.2f %5.2f %5.2f]" %
                      (tuple(band[0]) + tuple(band[-1])))

        phonon.set_band_structure(
            bands,
            is_eigenvectors=settings.get_is_eigenvectors(),
            is_band_connection=settings.get_is_band_connection())
        if interface_mode is None:
            comment = None
        else:
            comment = {'calculator': interface_mode}

        if settings.get_is_hdf5() or settings.get_band_format() == 'hdf5':
            phonon.write_hdf5_band_structure(labels=labels, comment=comment)
        else:
            phonon.write_yaml_band_structure(labels=labels, comment=comment)

        if args.is_graph_plot and run_mode != 'band_mesh':
            plot = phonon.plot_band_structure(
                labels=labels,
                path_connections=path_connections,
                is_legacy=is_legacy)
            if args.is_graph_save:
                plot.savefig('band.pdf')
            else:
                plot.show()

    if run_mode == 'mesh' or run_mode == 'band_mesh':
        (mesh,
         mesh_shift,
         t_symmetry,
         q_symmetry,
         is_gamma_center) = settings.get_mesh()

        if (settings.get_is_thermal_displacements() or
            settings.get_is_thermal_displacement_matrices()):
            if settings.get_cutoff_frequency() is not None:
                if log_level > 0:
                    print_error_message(
                        "Use FMIN (--fmin) instead of CUTOFF_FREQUENCY "
                        "(--cutoff-freq).")
                    print_error()
                sys.exit(1)

            phonon.set_iter_mesh(
                mesh,
                mesh_shift,
                is_time_reversal=t_symmetry,
                is_mesh_symmetry=q_symmetry,
                is_eigenvectors=settings.get_is_eigenvectors(),
                is_gamma_center=settings.get_is_gamma_center())
        else:
            phonon.set_mesh(mesh,
                            mesh_shift,
                            is_time_reversal=t_symmetry,
                            is_mesh_symmetry=q_symmetry,
                            is_eigenvectors=settings.get_is_eigenvectors(),
                            is_gamma_center=settings.get_is_gamma_center(),
                            run_immediately=False)
            weights = phonon.get_mesh()[1]
            if log_level > 0:
                if q_symmetry:
                    print("Number of irreducible q-points on sampling mesh: "
                          "%d/%d" % (weights.shape[0], np.prod(mesh)))
                else:
                    print("Number of q-points on sampling mesh: %d" %
                          weights.shape[0])
                print("Calculating phonons on sampling mesh...")

            phonon.run_mesh()

            if settings.get_write_mesh():
                if (settings.get_is_hdf5() or
                    settings.get_mesh_format() == 'hdf5'):
                    phonon.write_hdf5_mesh()
                else:
                    phonon.write_yaml_mesh()

        # Thermal property
        if settings.get_is_thermal_properties():

            if log_level > 0:
                if settings.get_is_projected_thermal_properties():
                    print("Calculating projected thermal properties...")
                else:
                    print("Calculating thermal properties...")
            tprop_range = settings.get_thermal_property_range()
            tstep = tprop_range['step']
            tmax = tprop_range['max']
            tmin = tprop_range['min']
            phonon.set_thermal_properties(
                tstep,
                tmax,
                tmin,
                is_projection=settings.get_is_projected_thermal_properties(),
                band_indices=settings.get_band_indices(),
                cutoff_frequency=settings.get_cutoff_frequency(),
                pretend_real=settings.get_pretend_real())
            phonon.write_yaml_thermal_properties()

            if log_level > 0:
                print("#%11s %15s%15s%15s%15s" % ('T [K]',
                                                  'F [kJ/mol]',
                                                  'S [J/K/mol]',
                                                  'C_v [J/K/mol]',
                                                  'E [kJ/mol]'))
                (temps,
                 fe,
                 entropy,
                 heat_capacity) = phonon.get_thermal_properties()
                for T, F, S, CV in zip(temps, fe, entropy, heat_capacity):
                    print(("%12.3f " + "%15.7f" * 4) %
                          (T, F, S, CV, F + T * S / 1000))

            if args.is_graph_plot:
                plot = phonon.plot_thermal_properties()
                if args.is_graph_save:
                    plot.savefig('thermal_properties.pdf')
                else:
                    plot.show()

        # Thermal displacements
        elif settings.get_is_thermal_displacements():
            p_direction = settings.get_projection_direction()
            if log_level > 0 and p_direction is not None:
                c_direction = np.dot(p_direction, primitive.get_cell())
                c_direction /= np.linalg.norm(c_direction)
                print("Projection direction: [%6.3f %6.3f %6.3f] "
                      "(fractional)" % tuple(p_direction))
                print("                      [%6.3f %6.3f %6.3f] "
                      "(Cartesian)" % tuple(c_direction))
            if log_level > 0:
                print("Calculating thermal displacements...")
            tprop_range = settings.get_thermal_property_range()
            tstep = tprop_range['step']
            tmax = tprop_range['max']
            tmin = tprop_range['min']
            phonon.set_thermal_displacements(
                tstep,
                tmax,
                tmin,
                direction=p_direction,
                freq_min=settings.get_min_frequency(),
                freq_max=settings.get_max_frequency())
            phonon.write_yaml_thermal_displacements()

            if args.is_graph_plot:
                plot = phonon.plot_thermal_displacements(args.is_legend)
                if args.is_graph_save:
                    plot.savefig('thermal_displacement.pdf')
                else:
                    plot.show()

        # Thermal displacement matrices
        elif settings.get_is_thermal_displacement_matrices():
            if log_level > 0:
                print("Calculating thermal displacement matrices...")
            tprop_range = settings.get_thermal_property_range()
            t_step = tprop_range['step']
            t_max = tprop_range['max']
            t_min = tprop_range['min']
            t_cif = settings.get_thermal_displacement_matrix_temperature()
            phonon.set_thermal_displacement_matrices(
                t_step=t_step,
                t_max=t_max,
                t_min=t_min,
                freq_min=settings.get_min_frequency(),
                freq_max=settings.get_max_frequency(),
                t_cif=t_cif)
            phonon.write_yaml_thermal_displacement_matrices()
            if t_cif is not None:
                phonon.write_thermal_displacement_matrix_to_cif(0)

        # Partial DOS
        elif settings.get_pdos_indices() is not None:
            p_direction = settings.get_projection_direction()
            if (log_level > 0 and
                p_direction is not None and
                not settings.get_xyz_projection()):
                c_direction = np.dot(p_direction, primitive.get_cell())
                c_direction /= np.linalg.norm(c_direction)
                print("Projection direction: [%6.3f %6.3f %6.3f] "
                      "(fractional)" % tuple(p_direction))
                print("                      [%6.3f %6.3f %6.3f] "
                      "(Cartesian)" % tuple(c_direction))
            if log_level > 0:
                print("Calculating partial PDOS...")

            phonon.set_partial_DOS(
                sigma=settings.get_sigma(),
                freq_min=settings.get_min_frequency(),
                freq_max=settings.get_max_frequency(),
                freq_pitch=settings.get_frequency_pitch(),
                tetrahedron_method=settings.get_is_tetrahedron_method(),
                direction=p_direction,
                xyz_projection=settings.get_xyz_projection())
            phonon.write_partial_DOS()

            if args.is_graph_plot:
                pdos_indices = settings.get_pdos_indices()
                if not pdos_indices:
                    num_atom = primitive.get_number_of_atoms()
                    pdos_indices = [np.arange(num_atom) * 3 + i
                                    for i in range(3)]

            if args.is_graph_plot and run_mode != 'band_mesh':
                plot = phonon.plot_partial_DOS(
                    pdos_indices=pdos_indices,
                    legend=([np.array(x) + 1 for x in pdos_indices]))
                if args.is_graph_save:
                    plot.savefig('partial_dos.pdf')
                else:
                    plot.show()

        # Total DOS
        elif (args.is_graph_plot or settings.get_is_dos_mode()):
            phonon.set_total_DOS(
                sigma=settings.get_sigma(),
                freq_min=settings.get_min_frequency(),
                freq_max=settings.get_max_frequency(),
                freq_pitch=settings.get_frequency_pitch(),
                tetrahedron_method=settings.get_is_tetrahedron_method())

            if log_level > 0:
                print("Calculating DOS...")

            if settings.get_fits_Debye_model():
                phonon.set_Debye_frequency()
                if log_level > 0:
                    debye_freq = phonon.get_Debye_frequency()
                    print("Debye frequency: %10.5f" % debye_freq)
            phonon.write_total_DOS()

            if args.is_graph_plot and run_mode != 'band_mesh':
                plot = phonon.plot_total_DOS()
                if args.is_graph_save:
                    plot.savefig('total_dos.pdf')
                else:
                    plot.show()

        elif settings.get_is_moment():
            freq_min = settings.get_min_frequency()
            freq_max = settings.get_max_frequency()
            if log_level > 0:
                text = "Calculating moment of phonon states distribution"
                if freq_min is None and freq_max is None:
                    text += "..."
                elif freq_min is None and freq_max is not None:
                    text += "\nbelow frequency %.3f..." % freq_max
                elif freq_min is not None and freq_max is None:
                    text += "\nabove frequency %.3f..." % freq_min
                elif freq_min is not None and freq_max is not None:
                    text += ("\nbetween frequencies %.3f and %.3f..." %
                             (freq_min, freq_max))
            print(text)
            print('')
            print("Order|   Total   |   Projected to atoms")
            if settings.get_moment_order() is not None:
                phonon.set_moment(order=settings.get_moment_order(),
                                  freq_min=freq_min,
                                  freq_max=freq_max,
                                  is_projection=False)
                total_moment = phonon.get_moment()
                phonon.set_moment(order=settings.get_moment_order(),
                                  freq_min=freq_min,
                                  freq_max=freq_max,
                                  is_projection=True)
                text = " %3d |%10.5f | " % (settings.get_moment_order(),
                                            total_moment)
                for m in phonon.get_moment():
                    text += "%10.5f " % m
                print(text)
            else:
                for i in range(3):
                    phonon.set_moment(order=i,
                                      freq_min=freq_min,
                                      freq_max=freq_max,
                                      is_projection=False)
                    total_moment = phonon.get_moment()
                    phonon.set_moment(order=i,
                                      freq_min=freq_min,
                                      freq_max=freq_max,
                                      is_projection=True)
                    text = " %3d |%10.5f | " % (i, total_moment)
                    for m in phonon.get_moment():
                        text += "%10.5f " % m
                    print(text)

    if (run_mode == 'band_mesh' and
        args.is_graph_plot and
        not settings.get_is_thermal_properties() and
        not settings.get_is_thermal_displacements() and
        not settings.get_is_thermal_displacement_matrices() and
        not settings.get_is_thermal_distances()):
        if settings.get_pdos_indices() is not None:
            plot = phonon.plot_band_structure_and_dos(
                pdos_indices=pdos_indices,
                labels=settings.get_band_labels())
        else:
            plot = phonon.plot_band_structure_and_dos(
                labels=settings.get_band_labels())
        if args.is_graph_save:
            plot.savefig('band_dos.pdf')
        else:
            plot.show()


# Animation
elif run_mode == 'anime':
    anime_type = settings.get_anime_type()
    if anime_type == "v_sim":
        q_point = settings.get_anime_qpoint()
        amplitude = settings.get_anime_amplitude()
        phonon.write_animation(q_point=q_point,
                               anime_type='v_sim',
                               amplitude=amplitude)
        if log_level > 0:
            print("Animation type: v_sim")
            print("q-point: [%6.3f %6.3f %6.3f]" % tuple(q_point))
    else:
        amplitude = settings.get_anime_amplitude()
        band_index = settings.get_anime_band_index()
        division = settings.get_anime_division()
        shift = settings.get_anime_shift()
        phonon.write_animation(anime_type=anime_type,
                               band_index=band_index,
                               amplitude=amplitude,
                               num_div=division,
                               shift=shift)

        if log_level > 0:
            print("Animation type: %s" % anime_type)
            print("amplitude: %f" % amplitude)
            if anime_type != "jmol":
                print("band index: %d" % band_index)
                print("Number of images: %d" % division)

# Modulation
elif run_mode == 'modulation':
    mod_setting = settings.get_modulation()
    phonon_modes = mod_setting['modulations']
    dimension = mod_setting['dimension']
    if 'delta_q' in mod_setting:
        delta_q = mod_setting['delta_q']
    else:
        delta_q = None
    derivative_order = mod_setting['order']

    phonon.set_modulations(dimension,
                           phonon_modes,
                           delta_q=delta_q,
                           derivative_order=derivative_order,
                           nac_q_direction=settings.get_nac_q_direction())
    phonon.write_modulations()
    phonon.write_yaml_modulations()

# Ir-representation
elif run_mode == 'irreps':
    if phonon.set_irreps(settings.get_irreps_q_point(),
                         is_little_cogroup=settings.get_is_little_cogroup(),
                         nac_q_direction=settings.get_nac_q_direction(),
                         degeneracy_tolerance=settings.get_irreps_tolerance()):
        show_irreps = settings.get_show_irreps()
        phonon.show_irreps(show_irreps)
        phonon.write_yaml_irreps(show_irreps)

else:
    print("-" * 76)
    print(" One of the following run modes may be specified for phonon "
          "calculations.")
    for mode in ['Mesh sampling (MP, --mesh)',
                 'Q-points (QPOINTS, --qpoints)',
                 'Band structure (BAND, --band)',
                 'Animation (ANIME, --anime)',
                 'Modulation (MODULATION, --modulation)',
                 'Characters of Irreps (IRREPS, --irreps)',
                 'Create displacements (-d)']:
        print(" - %s" % mode)
    print("-" * 76)

########################
# Phonopy finalization #
########################
finalize_phonopy(log_level, phonopy_conf, phonon, interface_mode)<|MERGE_RESOLUTION|>--- conflicted
+++ resolved
@@ -308,41 +308,7 @@
 ##########################
 # Phonopy interface mode #
 ##########################
-<<<<<<< HEAD
-if args.wien2k_mode:
-    interface_mode = 'wien2k'
-    from phonopy.interface.wien2k import write_supercells_with_displacements
-elif args.abinit_mode:
-    interface_mode = 'abinit'
-    from phonopy.interface.abinit import write_supercells_with_displacements
-elif args.qe_mode:
-    interface_mode = 'qe'
-    from phonopy.interface.qe import write_supercells_with_displacements
-elif args.elk_mode:
-    interface_mode = 'elk'
-    from phonopy.interface.elk import write_supercells_with_displacements
-elif args.siesta_mode:
-    interface_mode = 'siesta'
-    from phonopy.interface.siesta import write_supercells_with_displacements
-elif args.cp2k_mode:
-    interface_mode = 'cp2k'
-    from phonopy.interface.cp2k import write_supercells_with_displacements
-elif args.crystal_mode:
-    interface_mode = 'crystal'
-    from phonopy.interface.crystal import write_supercells_with_displacements
-elif args.dftbp_mode:
-    interface_mode = 'dftbp'
-    from phonopy.interface.dftbp import write_supercells_with_displacements
-else:
-    if args.vasp_mode:
-        interface_mode = 'vasp'
-    else:
-        interface_mode = None
-    from phonopy.interface.vasp import write_supercells_with_displacements
-    from phonopy.interface.vasp import create_FORCE_CONSTANTS
-=======
 interface_mode = get_interface_mode(args)
->>>>>>> a0234e01
 
 physical_units = get_default_physical_units(interface_mode)
 
@@ -606,23 +572,8 @@
 #################################
 if run_mode == 'displacements':
     if settings.get_displacement_distance() is None:
-<<<<<<< HEAD
-        if (interface_mode == 'wien2k' or
-            interface_mode == 'abinit' or
-            interface_mode == 'elk' or
-            interface_mode == 'qe' or
-            interface_mode == 'siesta' or
-            interface_mode == 'cp2k' or
-            interface_mode == 'dftbp'):
-            displacement_distance = 0.02
-        elif interface_mode == 'crystal':
-            displacement_distance = 0.01
-        else:  # default or vasp
-            displacement_distance = 0.01
-=======
         displacement_distance = get_default_displacement_distance(
             interface_mode)
->>>>>>> a0234e01
     else:
         displacement_distance = settings.get_displacement_distance()
 
@@ -636,48 +587,12 @@
 
     # Write supercells with displacements
     cells_with_disps = phonon.get_supercells_with_displacements()
-<<<<<<< HEAD
-
-    if interface_mode == 'wien2k':
-        npts, r0s, rmts = optional_structure_file_information[1:4]
-        write_supercells_with_displacements(
-            supercell,
-            cells_with_disps,
-            npts,
-            r0s,
-            rmts,
-            settings.get_supercell_matrix(),
-            filename=unitcell_filename)
-    elif interface_mode in ('abinit', 'cp2k'):
-        write_supercells_with_displacements(supercell, cells_with_disps)
-    elif (interface_mode == 'qe' or
-          interface_mode == 'elk' or
-          interface_mode == 'siesta'):
-        write_supercells_with_displacements(
-            supercell,
-            cells_with_disps,
-            optional_structure_file_information[1])
-    elif interface_mode == 'crystal':
-        conv_numbers = optional_structure_file_information[1]
-        write_supercells_with_displacements(supercell,
-                                            cells_with_disps,
-                                            conv_numbers,
-                                            settings.get_supercell_matrix(),
-                                            template_file="TEMPLATE")
-    elif interface_mode == 'dftbp':
-        write_supercells_with_displacements(supercell,
-                                            cells_with_disps,
-                                            filename=unitcell_filename)
-    else:  # default or vasp
-        write_supercells_with_displacements(supercell, cells_with_disps)
-=======
     N = abs(determinant(phonon.supercell_matrix))
     write_supercells_with_displacements(interface_mode,
                                         supercell,
                                         cells_with_disps,
                                         N,
                                         optional_structure_info)
->>>>>>> a0234e01
 
     if log_level > 0:
         print('')
