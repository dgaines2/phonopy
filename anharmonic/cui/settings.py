--- conflicted
+++ resolved
@@ -920,14 +920,8 @@
             self._settings.set_temperatures(params['temperatures'])
 
         # Use averaged ph-ph interaction
-<<<<<<< HEAD
-        if 'average_pp_interaction' in params:
-            self._settings.set_average_pp_interaction(
-                params['average_pp_interaction'])
-=======
-        if params.has_key('use_ave_pp'):
+        if 'use_ave_pp' in params:
             self._settings.set_use_ave_pp(params['use_ave_pp'])
->>>>>>> a11342c9
 
         # Write phonon-phonon interaction amplitudes to hdf5
         if 'write_amplitude' in params:
