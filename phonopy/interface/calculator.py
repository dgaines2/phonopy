--- conflicted
+++ resolved
@@ -678,13 +678,8 @@
     return get_calculator_physical_units(interface_mode=interface_mode)
 
 
-<<<<<<< HEAD
-def get_calculator_physical_units(interface_mode=None) -> dict:
+def get_calculator_physical_units(interface_mode: str | None = None) -> dict:
     """Return physical units of each calculator.
-=======
-def get_calculator_physical_units(interface_mode: str | None = None) -> dict:
-    """Return physical units of eachi calculator.
->>>>>>> 218af882
 
     Physical units: energy,  distance,  atomic mass, force,        force constants
     vasp          : eV,      angstrom,  AMU,         eV/angstrom,  eV/angstrom^2
