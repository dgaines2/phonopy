"""Phonopy class."""

# Copyright (C) 2015 Atsushi Togo
# All rights reserved.
#
# This file is part of phonopy.
#
# Redistribution and use in source and binary forms, with or without
# modification, are permitted provided that the following conditions
# are met:
#
# * Redistributions of source code must retain the above copyright
#   notice, this list of conditions and the following disclaimer.
#
# * Redistributions in binary form must reproduce the above copyright
#   notice, this list of conditions and the following disclaimer in
#   the documentation and/or other materials provided with the
#   distribution.
#
# * Neither the name of the phonopy project nor the names of its
#   contributors may be used to endorse or promote products derived
#   from this software without specific prior written permission.
#
# THIS SOFTWARE IS PROVIDED BY THE COPYRIGHT HOLDERS AND CONTRIBUTORS
# "AS IS" AND ANY EXPRESS OR IMPLIED WARRANTIES, INCLUDING, BUT NOT
# LIMITED TO, THE IMPLIED WARRANTIES OF MERCHANTABILITY AND FITNESS
# FOR A PARTICULAR PURPOSE ARE DISCLAIMED. IN NO EVENT SHALL THE
# COPYRIGHT HOLDER OR CONTRIBUTORS BE LIABLE FOR ANY DIRECT, INDIRECT,
# INCIDENTAL, SPECIAL, EXEMPLARY, OR CONSEQUENTIAL DAMAGES (INCLUDING,
# BUT NOT LIMITED TO, PROCUREMENT OF SUBSTITUTE GOODS OR SERVICES;
# LOSS OF USE, DATA, OR PROFITS; OR BUSINESS INTERRUPTION) HOWEVER
# CAUSED AND ON ANY THEORY OF LIABILITY, WHETHER IN CONTRACT, STRICT
# LIABILITY, OR TORT (INCLUDING NEGLIGENCE OR OTHERWISE) ARISING IN
# ANY WAY OUT OF THE USE OF THIS SOFTWARE, EVEN IF ADVISED OF THE
# POSSIBILITY OF SUCH DAMAGE.

import sys
import warnings
import textwrap
import numpy as np
from phonopy.version import __version__
from phonopy.interface.phonopy_yaml import PhonopyYaml
from phonopy.structure.atoms import PhonopyAtoms
from phonopy.structure.symmetry import Symmetry, symmetrize_borns_and_epsilon
from phonopy.structure.grid_points import length2mesh
from phonopy.structure.cells import (
    get_supercell, get_primitive, guess_primitive_matrix,
    get_primitive_matrix, shape_supercell_matrix)
from phonopy.structure.dataset import (
    get_displacements_and_forces, forces_in_dataset)
from phonopy.harmonic.displacement import (
    get_least_displacements, directions_to_displacement_dataset,
    get_random_displacements_dataset)
from phonopy.harmonic.force_constants import (
    symmetrize_force_constants, symmetrize_compact_force_constants,
    show_drift_force_constants, cutoff_force_constants,
    set_tensor_symmetry_PJ)
from phonopy.harmonic.force_constants import get_fc2 as get_phonopy_fc2
from phonopy.interface.calculator import get_default_physical_units
from phonopy.interface.fc_calculator import get_fc2
from phonopy.harmonic.dynamical_matrix import get_dynamical_matrix
from phonopy.phonon.band_structure import (
    BandStructure, get_band_qpoints_by_seekpath)
from phonopy.phonon.thermal_properties import ThermalProperties
from phonopy.phonon.mesh import Mesh, IterMesh
from phonopy.units import VaspToTHz
from phonopy.phonon.dos import TotalDos, PartialDos
from phonopy.phonon.thermal_displacement import (
    ThermalDisplacements, ThermalDisplacementMatrices)
from phonopy.phonon.random_displacements import RandomDisplacements
from phonopy.phonon.animation import write_animation
from phonopy.phonon.modulation import Modulation
from phonopy.phonon.qpoints import QpointsPhonon
from phonopy.phonon.irreps import IrReps
from phonopy.phonon.group_velocity import GroupVelocity
from phonopy.phonon.group_velocity_matrix import GroupVelocityMatrix
from phonopy.phonon.moment import PhononMoment
from phonopy.spectrum.dynamic_structure_factor import DynamicStructureFactor


class Phonopy(object):
    """Phonopy main API given as a class.

    Attributes
    ----------
    version : str
    unitcell : PhonopyAtoms
    primitive : Primitive
    supercell : Supercell
    symmetry : Symmetry
        Symmetry of supercell.
    primitive_symmetry : Symmetry
        Symmetry of primitive cell.
    supercell_matrix : ndarray
        shape=(3, 3), dtype='intc', order='C'.
    primitive_matrix : ndarray
        shape=(3, 3), dtype='double', order='C'.
    unit_conversion_factor : float
        Phonon frequency unit conversion factor.
    calculator : str
    dataset : dict
    displacements : ndarray or list of list (getter) and array-like (setter).
    forces : ndarray (getter) or array_like (setter).
    force_constants : ndarray (getter) and array_like (setter).
    nac_params : dict
    supercells_with_displacements : list of PhonopyAtoms.
    dynamical_matrix : DynamicalMatrix

    qpoints : QpointsPhonon
    band_structure : BandStructure
    mesh : Mesh or IterMesh
    thermal_properties : ThermalProperties
    thermal_displacements : ThermalDisplacements
    thermal_displacement_matrix : ThermalDisplacementMatrices
    random_displacements : RandomDisplacements
    dynamic_structure_factor : DynamicStructureFactor.
    irreps : IrReps
    moment : PhononMoment
    total_dos : TotalDos

    """

    def __init__(self,
                 unitcell,
                 supercell_matrix=None,
                 primitive_matrix=None,
                 nac_params=None,
                 factor=VaspToTHz,
                 frequency_scale_factor=None,
                 dynamical_matrix_decimals=None,
                 force_constants_decimals=None,
                 group_velocity_delta_q=None,
                 symprec=1e-5,
                 is_symmetry=True,
                 store_dense_svecs=False,
                 calculator=None,
                 use_lapack_solver=False,
                 log_level=0):
        """Init Phonopy API."""
        self._symprec = symprec
        self._factor = factor
        self._frequency_scale_factor = frequency_scale_factor
        self._is_symmetry = is_symmetry
        self._calculator = calculator
        self._store_dense_svecs = store_dense_svecs
        self._use_lapack_solver = use_lapack_solver
        self._log_level = log_level

        # Create supercell and primitive cell
        self._unitcell = PhonopyAtoms(atoms=unitcell)
        self._supercell_matrix = self._shape_supercell_matrix(supercell_matrix)
        if isinstance(primitive_matrix, str):
            self._primitive_matrix = self._set_primitive_matrix(
                primitive_matrix)
        elif primitive_matrix is not None:
            self._primitive_matrix = np.array(primitive_matrix,
                                              dtype='double', order='c')
        else:
            self._primitive_matrix = None
        self._supercell = None
        self._primitive = None
        self._build_supercell()
        self._build_primitive_cell()

        # Set supercell and primitive symmetry
        self._symmetry = None
        self._primitive_symmetry = None
        self._search_symmetry()
        self._search_primitive_symmetry()

        # displacements
        self._displacement_dataset = {'natom':
                                      self._supercell.get_number_of_atoms()}
        self._supercells_with_displacements = None

        # set_force_constants or set_forces
        self._force_constants = None
        self._force_constants_decimals = force_constants_decimals

        # set_dynamical_matrix
        self._dynamical_matrix = None
        self._nac_params = nac_params
        self._dynamical_matrix_decimals = dynamical_matrix_decimals

        # set_band_structure
        self._band_structure = None

        # set_mesh
        self._mesh = None

        # set_tetrahedron_method
        self._tetrahedron_method = None

        # set_thermal_properties
        self._thermal_properties = None

        # set_thermal_displacements
        self._thermal_displacements = None

        # set_thermal_displacement_matrices
        self._thermal_displacement_matrices = None

        # set_dynamic_structure_factor
        self._dynamic_structure_factor = None

        # set_partial_DOS
        self._pdos = None

        # set_total_DOS
        self._total_dos = None

        # set_modulation
        self._modulation = None

        # set_character_table
        self._irreps = None

        # set_group_velocity
        self._group_velocity = None
        self._group_velocity_matrix = None
        self._gv_delta_q = group_velocity_delta_q

    @property
    def version(self):
        """Return phonopy release version number.

        str
            Phonopy release version number

        """
        return __version__

    def get_version(self):
        """Return phonopy release version number."""
        warnings.warn("Phonopy.get_version() is deprecated."
                      "Use Phonopy.version attribute.",
                      DeprecationWarning)
        return self.version

    @property
    def primitive(self):
        """Return primitive cell.

        Primitive
            Primitive cell.

        """
        return self._primitive

    def get_primitive(self):
        """Return primitive cell."""
        warnings.warn("Phonopy.get_primitive() is deprecated."
                      "Use Phonopy.primitive attribute.",
                      DeprecationWarning)
        return self.primitive

    @property
    def unitcell(self):
        """Return input unit cell.

        PhonopyAtoms
            Input unit cell.

        """
        return self._unitcell

    def get_unitcell(self):
        """Return input unit cell."""
        warnings.warn("Phonopy.get_unitcell() is deprecated."
                      "Use Phonopy.unitcell attribute.",
                      DeprecationWarning)
        return self.unitcell

    def set_unitcell(self, unitcell):
        """Set input unit cell."""
        warnings.warn("Phonopy.set_unitcell() is deprecated."
                      "No way to set unit cell will be provided.",
                      DeprecationWarning)
        self._unitcell = unitcell
        self._build_supercell()
        self._build_primitive_cell()
        self._search_symmetry()
        self._search_primitive_symmetry()
        self._displacement_dataset = None

    @property
    def supercell(self):
        """Return supercell.

        Supercell
            Supercell.

        """
        return self._supercell

    def get_supercell(self):
        """Return supercell."""
        warnings.warn("Phonopy.get_supercell() is deprecated."
                      "Use Phonopy.supercell attribute.",
                      DeprecationWarning)
        return self.supercell

    @property
    def symmetry(self):
        """Return symmetry of supercell.

        Symmetry
            Symmetry of supercell.

        """
        return self._symmetry

    def get_symmetry(self):
        """Return symmetry of supercell."""
        warnings.warn("Phonopy.get_symmetry() is deprecated."
                      "Use Phonopy.symmetry attribute.",
                      DeprecationWarning)
        return self.symmetry

    @property
    def primitive_symmetry(self):
        """Return symmetry of primitive cell.

        Symmetry
            Symmetry of primitive cell.

        """
        return self._primitive_symmetry

    def get_primitive_symmetry(self):
        """Return symmetry of primitive cell."""
        warnings.warn("Phonopy.get_primitive_symmetry() is deprecated."
                      "Use Phonopy.primitive_symmetry attribute.",
                      DeprecationWarning)
        return self.primitive_symmetry

    @property
    def supercell_matrix(self):
        """Return transformation matrix to supercell cell from unit cell.

        ndarray
            Supercell matrix with respect to unit cell.
            shape=(3, 3), dtype='intc', order='C'.

        """
        return self._supercell_matrix

    def get_supercell_matrix(self):
        """Return transformation matrix to supercell cell from unit cell."""
        warnings.warn("Phonopy.get_supercell_matrix() is deprecated."
                      "Use Phonopy.supercell_matrix attribute.",
                      DeprecationWarning)
        return self.supercell_matrix

    @property
    def primitive_matrix(self):
        """Return transformation matrix to primitive cell from unit cell.

        ndarray
            Primitive matrix with respect to unit cell.
            shape=(3, 3), dtype='double', order='C'.

        """
        return self._primitive_matrix

    def get_primitive_matrix(self):
        """Return transformation matrix to primitive cell from unit cell."""
        warnings.warn("Phonopy.get_primitive_matrix() is deprecated."
                      "Use Phonopy.primitive_matrix attribute.",
                      DeprecationWarning)
        return self.primitive_matrix

    @property
    def unit_conversion_factor(self):
        """Return phonon frequency unit conversion factor.

        float
            Phonon frequency unit conversion factor. This factor
            converts sqrt(<force>/<distance>/<AMU>)/2pi/1e12 to the
            other favorite phonon frequency unit. Normally this factor
            is recommended to be that converts to THz (ordinary
            frequency) to calculate a variety of phonon properties
            that assumes that input phonon frequencies have THz unit.

        """
        return self._factor

    def get_unit_conversion_factor(self):
        """Return phonon frequency unit conversion factor."""
        warnings.warn("Phonopy.get_unit_conversion_factor() is deprecated."
                      "Use Phonopy.unit_conversion_factor attribute.",
                      DeprecationWarning)
        return self.unit_conversion_factor

    @property
    def calculator(self):
        """Return calculator name.

        str
            Calculator name such as 'vasp', 'qe', etc.

        """
        return self._calculator

    @property
    def dataset(self):
        """Return dataset to store displacements and forces.

        Dataset containing information of displacements in supercells.
        This optionally contains forces of respective supercells.

        dataset : dict
            The format can be either one of two types

            Type 1. One atomic displacement in each supercell:
                {'natom': number of atoms in supercell,
                 'first_atoms': [
                   {'number': atom index of displaced atom,
                    'displacement': displacement in Cartesian coordinates,
                    'forces': forces on atoms in supercell},
                   {...}, ...]}
            Elements of the list accessed by 'first_atoms' corresponds to each
            displaced supercell. Each displaced supercell contains only one
            displacement. dict['first_atoms']['forces'] gives atomic forces in
            each displaced supercell.

            Type 2. All atomic displacements in each supercell:
                {'displacements': ndarray, dtype='double', order='C',
                                  shape=(supercells, natom, 3)
                 'forces': ndarray, dtype='double',, order='C',
                                  shape=(supercells, natom, 3)}

            To set in type 2, displacements and forces can be given by numpy
            array with different shape but that can be reshaped to
            (supercells, natom, 3).

        """
        return self._displacement_dataset

    @property
    def displacement_dataset(self):
        """Return dataset to store displacements and forces."""
        warnings.warn("Phonopy.displacement_dataset attribute is deprecated."
                      "Use Phonopy.dataset attribute.",
                      DeprecationWarning)
        return self.dataset

    def get_displacement_dataset(self):
        """Return dataset to store displacements and forces."""
        warnings.warn("Phonopy.get_displacement_dataset() is deprecated."
                      "Use Phonopy.dataset attribute.",
                      DeprecationWarning)
        return self.dataset

    @dataset.setter
    def dataset(self, dataset):
        if dataset is None:
            self._displacement_dataset = None
        elif 'first_atoms' in dataset:
            self._displacement_dataset = dataset
        elif 'displacements' in dataset:
            self._displacement_dataset = {}
            self.displacements = dataset['displacements']
            if 'forces' in dataset:
                self.forces = dataset['forces']
        else:
            raise RuntimeError("Data format of dataset is wrong.")

        self._supercells_with_displacements = None

    def set_displacement_dataset(self, displacement_dataset):
        """Set displacements."""
        warnings.warn("Phonopy.set_displacement_dataset() is deprecated."
                      "Use Phonopy.dataset attribute.",
                      DeprecationWarning)
        self.dataset = displacement_dataset

    @property
    def displacements(self):
        """Getter and setter of displacements in supercells.

        There are two types of displacement dataset. See the docstring
        of dataset about types 1 and 2 for the displacement dataset formats.
        Displacements set returned depends on either type-1 or type-2 as
        follows:

        Type-1, List of list
            The internal list has 4 elements such as [32, 0.01, 0.0, 0.0]].
            The first element is the supercell atom index starting with 0.
            The remaining three elements give the displacement in Cartesian
            coordinates.
        Type-2, array_like
            Displacements of all atoms of all supercells in Cartesian
            coordinates.
            shape=(supercells, natom, 3)
            dtype='double'


        To set displacements set, only type-2 datast case is allowed.

        displacemens : array_like
            Atomic displacements of all atoms of all supercells.
            Only all displacements in each supercell case (type-2) is
            supported.
            shape=(supercells, natom, 3), dtype='double', order='C'

        """
        disps = []
        if 'first_atoms' in self._displacement_dataset:
            for disp in self._displacement_dataset['first_atoms']:
                x = disp['displacement']
                disps.append([disp['number'], x[0], x[1], x[2]])
        elif 'displacements' in self._displacement_dataset:
            disps = self._displacement_dataset['displacements']

        return disps

    def get_displacements(self):
        """Return displacements in supercells."""
        warnings.warn("Phonopy.get_displacements() is deprecated."
                      "Use Phonopy.displacements attribute.",
                      DeprecationWarning)
        return self.displacements

    @displacements.setter
    def displacements(self, displacements):
        disp = np.array(displacements, dtype='double', order='C')
        if disp.ndim != 3 or disp.shape[1:] != (len(self._supercell), 3):
            raise RuntimeError("Array shape of displacements is incorrect.")

        if 'first_atoms' in self._displacement_dataset:
            raise RuntimeError("This displacement format is not supported.")

        self._displacement_dataset['displacements'] = disp

    @property
    def force_constants(self):
        """Getter and setter of supercell force constants.

        Force constants matrix.

        ndarray to get
            There are two shapes:
            full:
                shape=(atoms in supercell, atoms in supercell, 3, 3)
            compact:
                shape=(atoms in primitive cell, atoms in supercell, 3, 3)
            dtype='double', order='C'

        array_like to set
            If this is given in own condiguous ndarray with order='C' and
            dtype='double', internal copy of data is avoided. Therefore
            some computational resources are saved.
            shape=(atoms in supercell, atoms in supercell, 3, 3),
            dtype='double'

        """
        return self._force_constants

    def get_force_constants(self):
        """Return supercell force constants."""
        warnings.warn("Phonopy.get_force_constants() is deprecated."
                      "Use Phonopy.force_constants attribute.",
                      DeprecationWarning)
        return self.force_constants

    @force_constants.setter
    def force_constants(self, force_constants):
        if type(force_constants) is np.ndarray:
            fc_shape = force_constants.shape
            if fc_shape[0] != fc_shape[1]:
                if len(self._primitive) != fc_shape[0]:
                    msg = ("Force constants shape disagrees with crystal "
                           "structure setting. This may be due to "
                           "PRIMITIVE_AXIS.")
                    raise RuntimeError(msg)

        self._force_constants = force_constants
        if self._primitive.masses is not None:
            self._set_dynamical_matrix()

    def set_force_constants(self, force_constants, show_drift=True):
        """Set force constants."""
        warnings.warn("Phonopy.set_force_constants() is deprecated."
                      "Use Phonopy.force_constants attribute.",
                      DeprecationWarning)
        self.force_constants = force_constants
        if show_drift and self._log_level:
            show_drift_force_constants(self._force_constants,
                                       primitive=self._primitive)

    def set_force_constants_zero_with_radius(self, cutoff_radius):
        """Set zero to force constants within cutoff radius."""
        cutoff_force_constants(self._force_constants,
                               self._supercell,
                               self._primitive,
                               cutoff_radius,
                               symprec=self._symprec)
        if self._primitive.masses is not None:
            self._set_dynamical_matrix()

    @property
    def forces(self):
        """Return forces of supercells.

        ndarray to get and array_like to set
            A set of atomic forces in displaced supercells. The order of
            displaced supercells has to match with that in displacement
            dataset.
            shape=(supercells with displacements, atoms in supercell, 3)
            dtype='double', order='C'

            [[[f_1x, f_1y, f_1z], [f_2x, f_2y, f_2z], ...], # first supercell
             [[f_1x, f_1y, f_1z], [f_2x, f_2y, f_2z], ...], # second supercell
             ...
            ]

        """
        if 'forces' in self._displacement_dataset:
            return self._displacement_dataset['forces']
        elif 'first_atoms' in self._displacement_dataset:
            forces = []
            for disp in self._displacement_dataset['first_atoms']:
                if 'forces' in disp:
                    forces.append(disp['forces'])
            if forces:
                return np.array(forces, dtype='double', order='C')
            else:
                None
        else:
            return None

    @forces.setter
    def forces(self, sets_of_forces):
        if 'first_atoms' in self._displacement_dataset:
            for disp, forces in zip(self._displacement_dataset['first_atoms'],
                                    sets_of_forces):
                disp['forces'] = forces
        elif 'displacements' in self._displacement_dataset:
            forces = np.array(sets_of_forces, dtype='double', order='C')
            natom = len(self._supercell)
            if forces.ndim != 3 or forces.shape[1:] != (natom, 3):
                raise RuntimeError("Array shape of input forces is incorrect.")

            self._displacement_dataset['forces'] = forces

    def set_forces(self, sets_of_forces):
        """Set forces of supercells."""
        warnings.warn("Phonopy.set_forces() is deprecated."
                      "Use Phonopy.forces attribute.",
                      DeprecationWarning)
        self.forces = sets_of_forces

    @property
    def dynamical_matrix(self):
        """Return DynamicalMatrix instance.

        This is not dynamical matrices but the instance of DynamicalMatrix
        class.

        """
        return self._dynamical_matrix

    def get_dynamical_matrix(self):
        """Return DynamicalMatrix instance."""
        warnings.warn("Phonopy.get_dynamical_matrix() is deprecated."
                      "Use Phonopy.dynamical_matrix attribute.",
                      DeprecationWarning)
        return self.dynamical_matrix

    @property
    def nac_params(self):
        """Getter and setter of parameters for non-analytical term correction.

        dict
            Parameters used for non-analytical term correction
            'born': ndarray
                Born effective charges
                shape=(primitive cell atoms, 3, 3), dtype='double', order='C'
            'factor': float
                Unit conversion factor
            'dielectric': ndarray
                Dielectric constant tensor
                shape=(3, 3), dtype='double', order='C'

        """
        return self._nac_params

    def get_nac_params(self):
        """Return parameters for non-analytical term correction."""
        warnings.warn("Phonopy.get_nac_params() is deprecated."
                      "Use Phonopy.nac_params attribute.",
                      DeprecationWarning)
        return self.nac_params

    @nac_params.setter
    def nac_params(self, nac_params):
        self._nac_params = nac_params
        if self._force_constants is not None:
            self._set_dynamical_matrix()

    def set_nac_params(self, nac_params):
        """Set parameters for non-analytical term correction."""
        warnings.warn("Phonopy.set_nac_params() is deprecated."
                      "Use Phonopy.nac_params attribute.",
                      DeprecationWarning)
        self.nac_params = nac_params

    @property
    def supercells_with_displacements(self):
        """Return supercells with displacements.

        list of PhonopyAtoms
            Supercells with displacements generated by
            Phonopy.generate_displacements.

        """
        if self._displacement_dataset is None:
            return None
        else:
            if self._supercells_with_displacements is None:
                self._build_supercells_with_displacements()
            return self._supercells_with_displacements

    def get_supercells_with_displacements(self):
        """Return supercells with displacements."""
        warnings.warn(
            "Phonopy.get_supercells_with_displacements() is deprecated."
            "Use Phonopy.supercells_with_displacements attribute.",
            DeprecationWarning)
        return self.supercells_with_displacements

    @property
    def mesh_numbers(self):
        """Return sampling mesh numbers in reciprocal space."""
        if self._mesh is None:
            return None
        else:
            return self._mesh.mesh_numbers

    @property
    def qpoints(self):
        """Return QpointsPhonon instance."""
        return self._qpoints

    @property
    def band_structure(self):
        """Return BandStructure instance."""
        return self._band_structure

    @property
    def group_velocity(self):
        return self._group_velocity

    @property
    def group_velocity_matrix(self):
        return self._group_velocity_matrix

    @property
    def mesh(self):
        """Return Mesh or IterMesh instance."""
        return self._mesh

    @property
    def random_displacements(self):
        """Return RandomDisplacements instance."""
        return self._random_displacements

    @property
    def dynamic_structure_factor(self):
        """Return DynamicStructureFactor instance."""
        return self._dynamic_structure_factor

    @property
    def thermal_properties(self):
        """Return ThermalProperties instance."""
        return self._thermal_properties

    @property
    def thermal_displacements(self):
        """Return ThermalDisplacements instance."""
        return self._thermal_displacements

    @property
    def thermal_displacement_matrices(self):
        """Return ThermalDisplacementMatrices instance."""
        return self._thermal_displacement_matrices

    @property
    def irreps(self):
        """Return IrReps instance."""
        return self._irreps

    @property
    def moment(self):
        """Return PhononMoment instance."""
        return self._moment

    @property
    def total_dos(self):
        """Return TotalDos instance."""
        return self._total_dos

    @property
    def partial_dos(self):
        """Return PartialDos instance."""
        warnings.warn("Phonopy.partial_dos is deprecated."
                      "Use Phonopy.projected_dos.",
                      DeprecationWarning)
        return self.projected_dos

    @property
    def projected_dos(self):
        """Return PartialDos instance."""
        return self._pdos

    @property
    def masses(self):
        """Getter and setter of masses of primitive cell atoms."""
        return self._primitive.masses

    @masses.setter
    def masses(self, masses):
        p_masses = np.array(masses)
        self._primitive.set_masses(p_masses)
        p2p_map = self._primitive.p2p_map
        s_masses = p_masses[[p2p_map[x] for x in self._primitive.s2p_map]]
        self._supercell.set_masses(s_masses)
        u2s_map = self._supercell.u2s_map
        u_masses = s_masses[u2s_map]
        self._unitcell.set_masses(u_masses)
        if self._force_constants is not None:
            self._set_dynamical_matrix()

    def set_masses(self, masses):
        """Set masses of primitive cell atoms."""
        self.masses = masses

    def generate_displacements(self,
                               distance=0.01,
                               is_plusminus='auto',
                               is_diagonal=True,
                               is_trigonal=False,
                               number_of_snapshots=None,
                               random_seed=None,
                               temperature=None,
                               cutoff_frequency=None):
        """Generate displacement dataset.

        There are two modes, finite difference method with systematic
        displacements and fitting approach between arbitrary displacements and
        their forces. The default approach is the finite difference method that
        is built-in phonopy. The fitting approach requires external force
        constant calculator.

        The random displacement supercells are created by setting positive
        integer values 'number_of_snapshots' keyword argument. Unless
        this is specified, systematic displacements are created for the finite
        difference method as the default behaviour.

        Parameters
        ----------
        distance : float, optional
            Displacement distance. Unit is the same as that used for crystal
            structure. Default is 0.01.
        is_plusminus : 'auto', True, or False, optional
            For each atom, displacement of one direction (False), both
            direction, i.e., one directiona and its opposite direction
            (True), and both direction if symmetry requires ('auto').
            Default is 'auto'.
        is_diagonal : bool, optional
            Displacements are made only along basis vectors (False) and
            can be made not being along basis vectors if the number of
            displacements can be reduced by symmetry (True). Default is
            True.
        is_trigonal : bool, optional
            Existing only testing purpose.
        number_of_snapshots : int or None, optional
            Number of snapshots of supercells with random displacements.
            Random displacements are generated displacing all atoms in
            random directions with a fixed displacement distance specified
            by 'distance' parameter, i.e., all atoms in supercell are
            displaced with the same displacement distance in direct space.
        random_seed : 32bit unsigned int or None, optional
            Random seed for random displacements generation.
        temperature : float
            With given temperature, random displacements at temperature is
            generated by sampling probability distribution from canonical
            ensemble of harmonic oscillators (harmonic phonons).
        cutoff_frequency : float
            In random displacements generation from canonical ensemble
            of harmonic phonons, phonon occupation number is used to
            determine the deviation of the distribution function.
            To avoid too large deviation, this value is used to exclude
            the phonon modes whose absolute frequency are smaller than
            this value.

        """
        if (np.issubdtype(type(number_of_snapshots), np.integer) and
            number_of_snapshots > 0):  # noqa: E129
            if temperature is None:
                displacement_dataset = get_random_displacements_dataset(
                    number_of_snapshots,
                    distance,
                    len(self._supercell),
                    random_seed=random_seed)
            else:
                self.run_random_displacements(
                    temperature,
                    number_of_snapshots=number_of_snapshots,
                    random_seed=random_seed,
                    cutoff_frequency=cutoff_frequency)
                units = get_default_physical_units(self._calculator)
                d = np.array(
                    self._random_displacements.u / units['distance_to_A'],
                    dtype='double', order='C')
                displacement_dataset = {'displacements': d}
        else:
            displacement_directions = get_least_displacements(
                self._symmetry,
                is_plusminus=is_plusminus,
                is_diagonal=is_diagonal,
                is_trigonal=is_trigonal,
                log_level=self._log_level)
            displacement_dataset = directions_to_displacement_dataset(
                displacement_directions,
                distance,
                self._supercell)
        self.dataset = displacement_dataset

    def produce_force_constants(self,
                                forces=None,
                                calculate_full_force_constants=True,
                                fc_calculator=None,
                                fc_calculator_options=None,
                                show_drift=True):
        """Compute supercell force constants from forces-displacements dataset.

        Supercell force constants are computed from forces and displacements.
        As the default behaviour, those stored in dataset are used. But
        with setting ``forces``, this set of forces and the set of
        displacements stored in the dataset are used for the computation.

        Parameters
        ----------
        forces : array_like, optional
            See docstring of Phonopy.forces. Default is None.
        calculate_full_force_constants : Bool, optional
            With setting True, full force constants matrix is stored.
            With setting False, compact force constants matrix is stored.
            For more detail, see docstring of Phonopy.force_constants.
            Default is True.
        fc_calculator : str, optional
        fc_calculator_options : str, optional
            External force constants calculator is used. Currently,
            'alm' is supported. See more detail at the docstring of
            phonopy.interface.fc_calculator.get_fc2. Default is None.
        show_drift : Bool, optional
            With setting

        """
        if forces is not None:
            self.forces = forces

        # A primitive check if 'forces' key is in displacement_dataset.
        if 'first_atoms' in self._displacement_dataset:
            for disp in self._displacement_dataset['first_atoms']:
                if 'forces' not in disp:
                    raise RuntimeError("Forces are not yet set.")
        elif 'forces' not in self._displacement_dataset:
            raise RuntimeError("Forces are not yet set.")

        if calculate_full_force_constants:
            self._run_force_constants_from_forces(
                fc_calculator=fc_calculator,
                fc_calculator_options=fc_calculator_options,
                decimals=self._force_constants_decimals)
        else:
            self._run_force_constants_from_forces(
                distributed_atom_list=self._primitive.p2s_map,
                fc_calculator=fc_calculator,
                fc_calculator_options=fc_calculator_options,
                decimals=self._force_constants_decimals)

        if show_drift and self._log_level:
            show_drift_force_constants(self._force_constants,
                                       primitive=self._primitive)

        if self._primitive.masses is not None:
            self._set_dynamical_matrix()

    def symmetrize_force_constants(self, level=1, show_drift=True):
        """Symmetrize force constants.

        This applies translational and permutation symmetries successfully,
        but not simultaneously.

        Parameters
        ----------
        level : int, optional
            Application of translational and permulation symmetries is
            repeated by this number. Default is 1.
        show_drift : bool, optioanl
            Drift forces are displayed when True. Default is True.

        """
        if self._force_constants is None:
            raise RuntimeError("Force constants have not been produced yet.")

        if self._force_constants.shape[0] == self._force_constants.shape[1]:
            symmetrize_force_constants(self._force_constants, level=level)
        else:
            symmetrize_compact_force_constants(self._force_constants,
                                               self._primitive,
                                               level=level)
        if show_drift and self._log_level:
            sys.stdout.write("Max drift after symmetrization by translation: ")
            show_drift_force_constants(self._force_constants,
                                       primitive=self._primitive,
                                       values_only=True)

        if self._primitive.masses is not None:
            self._set_dynamical_matrix()

    def symmetrize_force_constants_by_space_group(self, show_drift=True):
        """Symmetrize force constants using space group operations.

        Space group operations except for pure translations are applied
        to force constants.

        Parameters
        ----------
        show_drift : bool, optioanl
            Drift forces are displayed when True. Default is True.

        """
        set_tensor_symmetry_PJ(self._force_constants,
                               self._supercell.cell.T,
                               self._supercell.scaled_positions,
                               self._symmetry)

        if show_drift and self._log_level:
            sys.stdout.write("Max drift after symmetrization by space group: ")
            show_drift_force_constants(self._force_constants,
                                       primitive=self._primitive,
                                       values_only=True)

        if self._primitive.masses is not None:
            self._set_dynamical_matrix()

    #####################
    # Phonon properties #
    #####################

    # Single q-point
    def get_dynamical_matrix_at_q(self, q):
        """Calculate dynamical matrix at a given q-point.

        Parameters
        ----------
        q: array_like
            A q-vector.
            shape=(3,), dtype='double'

        Returns
        -------
        dynamical_matrix: ndarray
            Dynamical matrix.
            shape=(bands, bands)
            dtype=complex of "c%d" % (np.dtype('double').itemsize * 2)
            order='C'

        """
        self._set_dynamical_matrix()
        if self._dynamical_matrix is None:
            msg = ("Dynamical matrix has not yet built.")
            raise RuntimeError(msg)

        self._dynamical_matrix.run(q)
        return self._dynamical_matrix.get_dynamical_matrix()

    def get_frequencies(self, q):
        """Calculate phonon frequencies at a given q-point.

        Parameters
        ----------
        q: array_like
            A q-vector.
            shape=(3,), dtype='double'

        Returns
        -------
        frequencies: ndarray
            Phonon frequencies. Imaginary frequenies are represented by
            negative real numbers.
            shape=(bands, ), dtype='double'

        """
        self._set_dynamical_matrix()
        if self._dynamical_matrix is None:
            msg = ("Dynamical matrix has not yet built.")
            raise RuntimeError(msg)

        self._dynamical_matrix.run(q)
        dm = self._dynamical_matrix.get_dynamical_matrix()
        frequencies = []
        for eig in np.linalg.eigvalsh(dm).real:
            if eig < 0:
                frequencies.append(-np.sqrt(-eig))
            else:
                frequencies.append(np.sqrt(eig))

        return np.array(frequencies) * self._factor

    def get_frequencies_with_eigenvectors(self, q):
        """Calculate phonon frequencies and eigenvectors at a given q-point.

        Parameters
        ----------
        q: array_like
            A q-vector.
            shape=(3,)

        Returns
        -------
        (frequencies, eigenvectors)

        frequencies: ndarray
            Phonon frequencies. Imaginary frequenies are represented by
            negative real numbers.
            shape=(bands, ), dtype='double', order='C'
        eigenvectors: ndarray
            Phonon eigenvectors.
            shape=(bands, bands)
            dtype=complex of "c%d" % (np.dtype('double').itemsize * 2)
            order='C'

        """
        self._set_dynamical_matrix()
        if self._dynamical_matrix is None:
            msg = ("Dynamical matrix has not yet built.")
            raise RuntimeError(msg)

        self._dynamical_matrix.run(q)
        dm = self._dynamical_matrix.get_dynamical_matrix()
        frequencies = []
        eigvals, eigenvectors = np.linalg.eigh(dm)
        frequencies = []
        for eig in eigvals:
            if eig < 0:
                frequencies.append(-np.sqrt(-eig))
            else:
                frequencies.append(np.sqrt(eig))

        return np.array(frequencies) * self._factor, eigenvectors

    # Band structure
    def run_band_structure(self,
                           paths,
                           with_eigenvectors=False,
                           with_group_velocities=False,
                           is_band_connection=False,
                           path_connections=None,
                           labels=None,
                           is_legacy_plot=False):
        """Run phonon band structure calculation.

        Parameters
        ----------
        paths : List of array_like
            Sets of qpoints that can be passed to phonopy.set_band_structure().
            Numbers of qpoints can be different.
            shape of each array_like : (qpoints, 3)
        with_eigenvectors : bool, optional
            Flag whether eigenvectors are calculated or not. Default is False.
        with_group_velocities : bool, optional
            Flag whether group velocities are calculated or not. Default is
            False.
        is_band_connection : bool, optional
            Flag whether each band is connected or not. This is achieved by
            comparing similarity of eigenvectors of neghboring poins. Sometimes
            this fails. Default is False.
        path_connections : List of bool, optional
            This is only used in graphical plot of band structure and gives
            whether each path is connected to the next path or not,
            i.e., if False, there is a jump of q-points. Number of elements is
            the same at that of paths. Default is None.
        labels : List of str, optional
            This is only used in graphical plot of band structure and gives
            labels of end points of each path. The number of labels is equal
            to (2 - np.array(path_connections)).sum().
        is_legacy_plot: bool, optional
            This makes the old style band structure plot. Default is False.

        """
        if self._dynamical_matrix is None:
            msg = ("Dynamical matrix has not yet built.")
            raise RuntimeError(msg)

        if with_group_velocities:
            if self._group_velocity is None:
                self._set_group_velocity()
            group_velocity = self._group_velocity
        else:
            group_velocity = None

        self._band_structure = BandStructure(
            paths,
            self._dynamical_matrix,
            with_eigenvectors=with_eigenvectors,
            is_band_connection=is_band_connection,
            group_velocity=group_velocity,
            path_connections=path_connections,
            labels=labels,
            is_legacy_plot=is_legacy_plot,
            factor=self._factor)

    def set_band_structure(self,
                           bands,
                           is_eigenvectors=False,
                           is_band_connection=False,
                           path_connections=None,
                           labels=None,
                           is_legacy_plot=False):
        """Calculate phonon band structure."""
        warnings.warn("Phonopy.set_band_structure() is deprecated. "
                      "Use Phonopy.run_band_structure().", DeprecationWarning)

        if self._group_velocity is None:
            with_group_velocities = False
        else:
            with_group_velocities = True
        self.run_band_structure(bands,
                                with_eigenvectors=is_eigenvectors,
                                with_group_velocities=with_group_velocities,
                                is_band_connection=is_band_connection,
                                path_connections=path_connections,
                                labels=labels,
                                is_legacy_plot=is_legacy_plot)

    def get_band_structure_dict(self):
        """Return calculated band structures.

        Returns
        -------
        dict
            keys: qpoints, distances, frequencies, eigenvectors, and
                  group_velocities
            Each dict value is a list containing properties on number of paths.
            The number of q-points on one path can be different from that on
            the other path. Each set of properties on a path is ndarray and is
            explained as below:

            qpoints[i]: ndarray
                q-points in reduced coordinates of reciprocal space without
                2pi.
                shape=(q-points, 3), dtype='double'
            distances[i]: ndarray
                Distances in reciprocal space along paths.
                shape=(q-points,), dtype='double'
            frequencies[i]: ndarray
                Phonon frequencies. Imaginary frequenies are represented by
                negative real numbers.
                shape=(q-points, bands), dtype='double'
            eigenvectors[i]: ndarray
                Phonon eigenvectors. None if eigenvectors are not stored.
                shape=(q-points, bands, bands)
                dtype=complex of "c%d" % (np.dtype('double').itemsize * 2)
                order='C'
            group_velocities[i]: ndarray
                Phonon group velocities. None if group velocities are not
                calculated.
                shape=(q-points, bands, 3), dtype='double'

        """
        if self._band_structure is None:
            msg = ("Phonopy.run_band_structure() has to be done.")
            raise RuntimeError(msg)

        retdict = {'qpoints': self._band_structure.qpoints,
                   'distances': self._band_structure.distances,
                   'frequencies': self._band_structure.frequencies,
                   'eigenvectors': self._band_structure.eigenvectors,
                   'group_velocities': self._band_structure.group_velocities}

        return retdict

    def get_band_structure(self):
        """Return calculated band structures.

        Returns
        -------
        (q-points, distances, frequencies, eigenvectors)

        Each tuple element is a list containing properties on number of paths.
        The number of q-points on one path can be different from that on the
        other path. Each set of properties on a path is ndarray and is
        explained as below:

        q-points[i]: ndarray
            q-points in reduced coordinates of reciprocal space without 2pi.
            shape=(q-points, 3), dtype='double'
        distances[i]: ndarray
            Distances in reciprocal space along paths.
            shape=(q-points,), dtype='double'
        frequencies[i]: ndarray
            Phonon frequencies. Imaginary frequenies are represented by
            negative real numbers.
            shape=(q-points, bands), dtype='double'
        eigenvectors[i]: ndarray
            Phonon eigenvectors. None if eigenvectors are not stored.
            shape=(q-points, bands, bands)
            dtype=complex of "c%d" % (np.dtype('double').itemsize * 2)
            order='C'
        group_velocities[i]: ndarray
            Phonon group velocities. None if group velocities are not
            calculated.
            shape=(q-points, bands, 3), dtype='double'

        """
        warnings.warn("Phonopy.get_band_structure() is deprecated. "
                      "Use Phonopy.get_band_structure_dict().",
                      DeprecationWarning)

        if self._band_structure is None:
            msg = ("run_band_structure has to be done.")
            raise RuntimeError(msg)

        retvals = (self._band_structure.qpoints,
                   self._band_structure.distances,
                   self._band_structure.frequencies,
                   self._band_structure.eigenvectors)
        return retvals

    def auto_band_structure(self,
                            npoints=101,
                            with_eigenvectors=False,
                            with_group_velocities=False,
                            plot=False,
                            write_yaml=False,
                            filename="band.yaml"):
        """Conveniently calculate and draw band structure.

        Parameters
        ----------
        See docstring of ``Phonopy.run_band_structure`` for the parameters of
        ``with_eigenvectors`` (default is False) and ``with_group_velocities``
        (default is False).

        npoints : int, optional
            Number of q-points in each segment of band struture paths.
            The number includes end points. Default is 101.
        plot : Bool, optional
            With setting True, band structure is plotted using matplotlib and
            the matplotlib module (plt) is returned. To watch the result,
            usually ``show()`` has to be called. Default is False.
        write_yaml : Bool
            With setting True, ``band.yaml`` like file is written out. The
            file name can be specified with the ``filename`` parameter.
            Default is False.
        filename : str, optional
            File name used to write ``band.yaml`` like file. Default is
            ``band.yaml``.

        """
        bands, labels, path_connections = get_band_qpoints_by_seekpath(
            self._primitive, npoints, is_const_interval=True)
        self.run_band_structure(bands,
                                with_eigenvectors=with_eigenvectors,
                                with_group_velocities=with_group_velocities,
                                path_connections=path_connections,
                                labels=labels,
                                is_legacy_plot=False)
        if write_yaml:
            self.write_yaml_band_structure(filename=filename)
        if plot:
            return self.plot_band_structure()

    def plot_band_structure(self):
        """Plot calculated band structure.

        Returns
        -------
        matplotlib.pyplot.

        """
        import matplotlib.pyplot as plt

        if self._band_structure.labels:
            from matplotlib import rc
            rc('text', usetex=True)

        if self._band_structure.is_legacy_plot:
            fig, axs = plt.subplots(1, 1)
        else:
            from mpl_toolkits.axes_grid1 import ImageGrid
            n = len([x for x in self._band_structure.path_connections
                     if not x])
            fig = plt.figure()
            axs = ImageGrid(fig, 111,  # similar to subplot(111)
                            nrows_ncols=(1, n),
                            axes_pad=0.11,
                            label_mode="L")
        self._band_structure.plot(axs)
        return plt

    def write_hdf5_band_structure(self,
                                  comment=None,
                                  filename="band.hdf5"):
        """Write band structure in hdf5 format.

        Parameters
        ----------
        comment : dict, optional
            Items are stored in hdf5 file in the way of key-value pair.
        filename : str, optional
            Default is ``band.hdf5``.

        """
        self._band_structure.write_hdf5(comment=comment, filename=filename)

    def write_yaml_band_structure(self,
                                  comment=None,
                                  filename=None,
                                  compression=None):
        """Write band structure in yaml.

        Parameters
        ----------
        comment : dict
            Data structure dumped in YAML and the dumped YAML text is put
            at the beggining of the file.
        filename : str
            Default filename is 'band.yaml' when compression=None.
            With compression, an extention of filename is added such as
            'band.yaml.xz'.
        compression : None, 'gzip', or 'lzma'
            None gives usual text file. 'gzip and 'lzma' compresse yaml
            text in respective compression methods.

        """
        self._band_structure.write_yaml(comment=comment,
                                        filename=filename,
                                        compression=compression)

    def init_mesh(self,
                  mesh=100.0,
                  shift=None,
                  is_time_reversal=True,
                  is_mesh_symmetry=True,
                  with_eigenvectors=False,
                  with_group_velocities=False,
                  is_gamma_center=False,
                  use_iter_mesh=False):
        """Initialize mesh sampling phonon calculation without starting to run.

        Phonon calculation starts explicitly with calling Mesh.run() or
        implicitly with accessing getters of Mesh instance, e.g.,
        Mesh.frequencies.

        Parameters
        ----------
        mesh: array_like or float, optional
            Mesh numbers along a, b, c axes when array_like object is given.
            dtype='intc', shape=(3,)
            When float value is given, uniform mesh is generated following
            VASP convention by
                N = max(1, nint(l * |a|^*))
            where 'nint' is the function to return the nearest integer. In this
            case, it is forced to set is_gamma_center=True.
            Default value is 100.0.
        shift: array_like, optional
            Mesh shifts along a*, b*, c* axes with respect to neighboring grid
            points from the original mesh (Monkhorst-Pack or Gamma center).
            0.5 gives half grid shift. Normally 0 or 0.5 is given.
            Otherwise q-points symmetry search is not performed.
            Default is None (no additional shift).
            dtype='double', shape=(3, )
        is_time_reversal: bool, optional
            Time reversal symmetry is considered in symmetry search. By this,
            inversion symmetry is always included. Default is True.
        is_mesh_symmetry: bool, optional
            Wheather symmetry search is done or not. Default is True
        with_eigenvectors: bool, optional
            Eigenvectors are stored by setting True. Default False.
        with_group_velocities : bool, optional
            Group velocities are calculated by setting True. Default is
            False.
        is_gamma_center: bool, default False
            Uniform mesh grids are generated centring at Gamma point but not
            the Monkhorst-Pack scheme. When type(mesh) is float, this parameter
            setting is ignored and it is forced to set is_gamma_center=True.
        use_iter_mesh: bool
            Use IterMesh instead of Mesh class not to store phonon properties
            in its instance to save memory consumption. This is used with
            ThermalDisplacements and ThermalDisplacementMatrices.
            Default is False.

        """
        if self._dynamical_matrix is None:
            msg = "Dynamical matrix has not yet built."
            raise RuntimeError(msg)

        _mesh = np.array(mesh)
        mesh_nums = None
        if _mesh.shape:
            if _mesh.shape == (3,):
                mesh_nums = mesh
                _is_gamma_center = is_gamma_center
        else:
            if self._primitive_symmetry is not None:
                rots = self._primitive_symmetry.get_pointgroup_operations()
                mesh_nums = length2mesh(mesh,
                                        self._primitive.cell,
                                        rotations=rots)
            else:
                mesh_nums = length2mesh(mesh, self._primitive.cell)
            _is_gamma_center = True
        if mesh_nums is None:
            msg = "mesh has inappropriate type."
            raise TypeError(msg)

        if with_group_velocities:
            if self._group_velocity is None:
                self._set_group_velocity()
            group_velocity = self._group_velocity
        else:
            group_velocity = None

        if use_iter_mesh:
            self._mesh = IterMesh(
                self._dynamical_matrix,
                mesh_nums,
                shift=shift,
                is_time_reversal=is_time_reversal,
                is_mesh_symmetry=is_mesh_symmetry,
                with_eigenvectors=with_eigenvectors,
                is_gamma_center=is_gamma_center,
                rotations=self._primitive_symmetry.get_pointgroup_operations(),
                factor=self._factor)
        else:
            self._mesh = Mesh(
                self._dynamical_matrix,
                mesh_nums,
                shift=shift,
                is_time_reversal=is_time_reversal,
                is_mesh_symmetry=is_mesh_symmetry,
                with_eigenvectors=with_eigenvectors,
                is_gamma_center=_is_gamma_center,
                group_velocity=group_velocity,
                rotations=self._primitive_symmetry.get_pointgroup_operations(),
                factor=self._factor,
                use_lapack_solver=self._use_lapack_solver)

    def run_mesh(self,
                 mesh=100.0,
                 shift=None,
                 is_time_reversal=True,
                 is_mesh_symmetry=True,
                 with_eigenvectors=False,
                 with_group_velocities=False,
                 is_gamma_center=False):
        """Run mesh sampling phonon calculation.

        See the parameter details in Phonopy.init_mesh.

        """
        self.init_mesh(mesh=mesh,
                       shift=shift,
                       is_time_reversal=is_time_reversal,
                       is_mesh_symmetry=is_mesh_symmetry,
                       with_eigenvectors=with_eigenvectors,
                       with_group_velocities=with_group_velocities,
                       is_gamma_center=is_gamma_center)
        self._mesh.run()

    def set_mesh(self,
                 mesh,
                 shift=None,
                 is_time_reversal=True,
                 is_mesh_symmetry=True,
                 is_eigenvectors=False,
                 is_gamma_center=False,
                 run_immediately=True):
        """Run or initialize phonon calculations on sampling mesh grids.

        Parameters
        ----------
        mesh: array_like
            Mesh numbers along a, b, c axes.
            dtype='intc'
            shape=(3,)
        shift: array_like, optional, default None (no shift)
            Mesh shifts along a*, b*, c* axes with respect to neighboring grid
            points from the original mesh (Monkhorst-Pack or Gamma center).
            0.5 gives half grid shift. Normally 0 or 0.5 is given.
            Otherwise q-points symmetry search is not performed.
            dtype='double'
            shape=(3, )
        is_time_reversal: bool, optional, default True
            Time reversal symmetry is considered in symmetry search. By this,
            inversion symmetry is always included.
        is_mesh_symmetry: bool, optional, default True
            Wheather symmetry search is done or not.
        is_eigenvectors: bool, optional, default False
            Eigenvectors are stored by setting True.
        is_gamma_center: bool, default False
            Uniform mesh grids are generated centring at Gamma point but not
            the Monkhorst-Pack scheme.
        run_immediately: bool, default True
            With True, phonon calculations are performed immediately, which is
            usual usage.

        """
        warnings.warn("Phonopy.set_mesh is deprecated. "
                      "Use Phonopy.run_mesh.", DeprecationWarning)

        if self._group_velocity is None:
            with_group_velocities = False
        else:
            with_group_velocities = True
        if run_immediately:
            self.run_mesh(mesh,
                          shift=shift,
                          is_time_reversal=is_time_reversal,
                          is_mesh_symmetry=is_mesh_symmetry,
                          with_eigenvectors=is_eigenvectors,
                          with_group_velocities=with_group_velocities,
                          is_gamma_center=is_gamma_center)
        else:
            self.init_mesh(mesh,
                           shift=shift,
                           is_time_reversal=is_time_reversal,
                           is_mesh_symmetry=is_mesh_symmetry,
                           with_eigenvectors=is_eigenvectors,
                           with_group_velocities=with_group_velocities,
                           is_gamma_center=is_gamma_center)

    def get_mesh_dict(self):
        """Return phonon properties calculated by mesh sampling.

        Returns
        -------
        dict
            keys: qpoints, weights, frequencies, eigenvectors, and
                  group_velocities

            Each value for the corresponding key is explained as below.

            qpoints: ndarray
                q-points in reduced coordinates of reciprocal lattice
                dtype='double'
                shape=(ir-grid points, 3)
            weights: ndarray
                Geometric q-point weights. Its sum is the number of grid
                points.
                dtype='intc'
                shape=(ir-grid points,)
            frequencies: ndarray
                Phonon frequencies at ir-grid points. Imaginary frequenies are
                represented by negative real numbers.
                dtype='double'
                shape=(ir-grid points, bands)
            eigenvectors: ndarray
                Phonon eigenvectors at ir-grid points. See the data structure
                at np.linalg.eigh.
                shape=(ir-grid points, bands, bands)
                dtype=complex of "c%d" % (np.dtype('double').itemsize * 2)
                order='C'
            group_velocities: ndarray
                Phonon group velocities at ir-grid points.
                dtype='double'
                shape=(ir-grid points, bands, 3)

        """
        if self._mesh is None:
            msg = ("run_mesh has to be done.")
            raise RuntimeError(msg)

        retdict = {'qpoints': self._mesh.qpoints,
                   'weights': self._mesh.weights,
                   'frequencies': self._mesh.frequencies,
                   'eigenvectors': self._mesh.eigenvectors,
                   'group_velocities': self._mesh.group_velocities}

        return retdict

    def get_mesh(self):
        """Return phonon properties calculated by mesh sampling."""
        warnings.warn("Phonopy.get_mesh() is deprecated. "
                      "Use Phonopy.get_mesh_dict().",
                      DeprecationWarning)

        if self._mesh is None:
            msg = ("run_mesh has to be done.")
            raise RuntimeError(msg)

        mesh_dict = self.get_mesh_dict()

        return (mesh_dict['qpoints'],
                mesh_dict['weights'],
                mesh_dict['frequencies'],
                mesh_dict['eigenvectors'])

    def get_mesh_grid_info(self):
        """Return grid point information of mesh sampling."""
        warnings.warn("Phonopy.get_mesh_grid_info() is deprecated. "
                      "Use attributes of phonon.mesh instance.",
                      DeprecationWarning)
        if self._mesh is None:
            msg = ("run_mesh has to be done.")
            raise RuntimeError(msg)

        return (self._mesh.grid_address,
                self._mesh.ir_grid_points,
                self._mesh.grid_mapping_table)

    def write_hdf5_mesh(self):
        """Write mesh calculation results in hdf5 format."""
        self._mesh.write_hdf5()

    def write_yaml_mesh(self):
        """Write mesh calculation results in yaml format."""
        self._mesh.write_yaml()

    # Sampling mesh:
    # Solving dynamical matrices at q-points one-by-one as an iterator
    def set_iter_mesh(self,
                      mesh,
                      shift=None,
                      is_time_reversal=True,
                      is_mesh_symmetry=True,
                      is_eigenvectors=False,
                      is_gamma_center=False):
        """Create an IterMesh instance.

        See set_mesh method.

        """
        warnings.warn("Phonopy.set_iter_mesh() is deprecated. "
                      "Use Phonopy.run_mesh() with use_iter_mesh=True.",
                      DeprecationWarning)

        self.run_mesh(mesh=mesh,
                      shift=shift,
                      is_time_reversal=is_time_reversal,
                      is_mesh_symmetry=is_mesh_symmetry,
                      with_eigenvectors=is_eigenvectors,
                      is_gamma_center=is_gamma_center,
                      use_iter_mesh=True)

    # Plot band structure and DOS (PDOS) together
    def plot_band_structure_and_dos(self, pdos_indices=None):
        """Plot band structure and DOS."""
        import matplotlib.pyplot as plt
        if self._band_structure.labels:
            from matplotlib import rc
            rc('text', usetex=True)

        if self._band_structure.is_legacy_plot:
            import matplotlib.gridspec as gridspec
            # plt.figure(figsize=(10, 6))
            gs = gridspec.GridSpec(1, 2, width_ratios=[3, 1])
            ax2 = plt.subplot(gs[0, 1])
            if pdos_indices is None:
                self._total_dos.plot(ax2,
                                     ylabel="",
                                     draw_grid=False,
                                     flip_xy=True)
            else:
                self._pdos.plot(ax2,
                                indices=pdos_indices,
                                ylabel="",
                                draw_grid=False,
                                flip_xy=True)
            ax2.set_xlim((0, None))
            plt.setp(ax2.get_yticklabels(), visible=False)

            ax1 = plt.subplot(gs[0, 0], sharey=ax2)
            self._band_structure.plot(ax1)

            plt.subplots_adjust(wspace=0.03)
            plt.tight_layout()
        else:
            from mpl_toolkits.axes_grid1 import ImageGrid
            n = len([x for x in self._band_structure.path_connections
                     if not x]) + 1
            fig = plt.figure()
            axs = ImageGrid(fig, 111,  # similar to subplot(111)
                            nrows_ncols=(1, n),
                            axes_pad=0.11,
                            label_mode="L")
            self._band_structure.plot(axs[:-1])

            if pdos_indices is None:
                self._total_dos.plot(axs[-1],
                                     xlabel="",
                                     ylabel="",
                                     draw_grid=False,
                                     flip_xy=True)
            else:
                self._pdos.plot(axs[-1],
                                indices=pdos_indices,
                                xlabel="",
                                ylabel="",
                                draw_grid=False,
                                flip_xy=True)
            xlim = axs[-1].get_xlim()
            ylim = axs[-1].get_ylim()
            aspect = (xlim[1] - xlim[0]) / (ylim[1] - ylim[0]) * 3
            axs[-1].set_aspect(aspect)
            axs[-1].axhline(y=0, linestyle=':', linewidth=0.5, color='b')
            axs[-1].set_xlim((0, None))

        return plt

    # Sampling at q-points
    def run_qpoints(self,
                    q_points,
                    with_eigenvectors=False,
                    with_group_velocities=False,
                    with_dynamical_matrices=False,
                    nac_q_direction=None):
        """Run phonon calculation at specified q-points.

        Parameters
        ----------
        q_points: array_like or float, optional
            q-points in reduced coordinates.
            dtype='double', shape=(q-points, 3)
        with_eigenvectors: bool, optional
            Eigenvectors are stored by setting True. Default False.
        with_group_velocities : bool, optional
            Group velocities are calculated by setting True. Default is False.
        with_dynamical_matrices : bool, optional
            Calculated dynamical matrices are stored by setting True.
            Default is False.
        nac_q_direction : array_like
            q-point direction from Gamma-point in fractional coordinates of
            reciprocal basis vectors. Only the direction is used, i.e.,
            (q_direction / |q_direction|) is computed and used. This parameter
            is activated only at q=(0, 0, 0).
            shape=(3,), dtype='double'

        """
        if self._dynamical_matrix is None:
            msg = ("Dynamical matrix has not yet built.")
            raise RuntimeError(msg)

        if with_group_velocities:
            if self._group_velocity is None:
                self._set_group_velocity()
            group_velocity = self._group_velocity
        else:
            group_velocity = None

        self._qpoints = QpointsPhonon(
            np.reshape(q_points, (-1, 3)),
            self._dynamical_matrix,
            nac_q_direction=nac_q_direction,
            with_eigenvectors=with_eigenvectors,
            group_velocity=group_velocity,
            with_dynamical_matrices=with_dynamical_matrices,
            factor=self._factor)

    def set_qpoints_phonon(self,
                           q_points,
                           nac_q_direction=None,
                           is_eigenvectors=False,
                           write_dynamical_matrices=False):
        """Run phonon calculation at specified q-points."""
        warnings.warn("Phonopy.set_qpoints_phonon() is deprecated. "
                      "Use Phonopy.run_qpoints().", DeprecationWarning)
        if self._group_velocity is None:
            with_group_velocities = False
        else:
            with_group_velocities = True
        self.run_qpoints(
            q_points,
            with_eigenvectors=is_eigenvectors,
            with_group_velocities=with_group_velocities,
            with_dynamical_matrices=write_dynamical_matrices,
            nac_q_direction=nac_q_direction)

    def get_qpoints_dict(self):
        """Return calculated phonon properties at q-points.

        Returns
        -------
        dict
            keys: frequencies, eigenvectors, and dynamical_matrices

            frequencies : ndarray
                Phonon frequencies. Imaginary frequenies are represented by
                negative real numbers.
                shape=(qpoints, bands), dtype='double'
            eigenvectors : ndarray
                Phonon eigenvectors. None if eigenvectors are not stored.
                shape=(qpoints, bands, bands)
                dtype=complex of "c%d" % (np.dtype('double').itemsize * 2)
                order='C'
            group_velocities : ndarray
                Phonon group velocities. None if group velocities are not
                calculated.
                shape=(qpoints, bands, 3), dtype='double'
            dynamical_matrices : ndarray
                Dynamical matrices at q-points.
                shape=(qpoints, bands, bands), dtype='double'

        """
        if self._qpoints is None:
            msg = ("Phonopy.run_qpoints() has to be done.")
            raise RuntimeError(msg)

        return {'frequencies': self._qpoints.frequencies,
                'eigenvectors': self._qpoints.eigenvectors,
                'group_velocities': self._qpoints.group_velocities,
                'dynamical_matrices': self._qpoints.dynamical_matrices}

    def get_qpoints_phonon(self):
        """Return phonon properties calculated at q-points."""
        warnings.warn("Phonopy.get_qpoints_phonon() is deprecated. "
                      "Use Phonopy.run_get_qpoints_dict().",
                      DeprecationWarning)
        qpt = self.get_qpoints_dict()
        return (qpt['frequencies'], qpt['eigenvectors'])

    def write_hdf5_qpoints_phonon(self):
        """Write phonon properties calculated at q-points in hdf5 format."""
        self._qpoints.write_hdf5()

    def write_yaml_qpoints_phonon(self):
        """Write phonon properties calculated at q-points in yaml format."""
        self._qpoints.write_yaml()

    # DOS
    def run_total_dos(self,
                      sigma=None,
                      freq_min=None,
                      freq_max=None,
                      freq_pitch=None,
                      use_tetrahedron_method=True):
        """Run total DOS calculation.

        Parameters
        ----------
        sigma : float, optional
            Smearing width for smearing method. Default is None
        freq_min, freq_max, freq_pitch : float, optional
            Minimum and maximum frequencies in which range DOS is computed
            with the specified interval (freq_pitch).
            Defaults are None and they are automatically determined.
        use_tetrahedron_method : float, optional
            Use tetrahedron method when this is True. When sigma is set,
            smearing method is used.

        """
        if self._mesh is None:
            msg = "run_mesh has to be done before DOS calculation."
            raise RuntimeError(msg)

        total_dos = TotalDos(self._mesh,
                             sigma=sigma,
                             use_tetrahedron_method=use_tetrahedron_method)
        total_dos.set_draw_area(freq_min, freq_max, freq_pitch)
        total_dos.run()
        self._total_dos = total_dos

    def set_total_DOS(self,
                      sigma=None,
                      freq_min=None,
                      freq_max=None,
                      freq_pitch=None,
                      tetrahedron_method=False):
        """Run total DOS calculation."""
        warnings.warn("Phonopy.set_total_DOS() is deprecated. "
                      "Use Phonopy.run_total_DOS()", DeprecationWarning)

        self.run_total_dos(sigma=sigma,
                           freq_min=freq_min,
                           freq_max=freq_max,
                           freq_pitch=freq_pitch,
                           use_tetrahedron_method=tetrahedron_method)

    def auto_total_dos(self,
                       mesh=100.0,
                       is_time_reversal=True,
                       is_mesh_symmetry=True,
                       is_gamma_center=False,
                       plot=False,
                       write_dat=False,
                       filename="total_dos.dat"):
        """Conveniently calculate and draw total DOS."""
        self.run_mesh(mesh=mesh,
                      is_time_reversal=is_time_reversal,
                      is_mesh_symmetry=is_mesh_symmetry,
                      is_gamma_center=is_gamma_center)
        self.run_total_dos()
        if write_dat:
            self.write_total_dos(filename=filename)
        if plot:
            return self.plot_total_dos()

    def get_total_dos_dict(self):
        """Return total DOS.

        Returns
        -------
        A dictionary with keys of 'frequency_points' and 'total_dos'.
        Each value of corresponding key is as follows:

        frequency_points: ndarray
            shape=(frequency_sampling_points, ), dtype='double'
        total_dos:
            shape=(frequency_sampling_points, ), dtype='double'

        """
        return {'frequency_points': self._total_dos.frequency_points,
                'total_dos': self._total_dos.dos}

    def get_total_DOS(self):
        """Return total DOS.

        Returns
        -------
        A tuple with (frequency_points, total_dos).

        frequency_points: ndarray
            shape=(frequency_sampling_points, ), dtype='double'
        total_dos:
            shape=(frequency_sampling_points, ), dtype='double'

        """
        warnings.warn("Phonopy.get_total_DOS() is deprecated. "
                      "Use Phonopy.get_total_dos_dict().", DeprecationWarning)

        dos = self.get_total_dos_dict()

        return dos['frequency_points'], dos['total_dos']

    def set_Debye_frequency(self, freq_max_fit=None):
        """Calculate Debye frequency on top of total DOS."""
        self._total_dos.set_Debye_frequency(
            len(self._primitive), freq_max_fit=freq_max_fit)

    def get_Debye_frequency(self):
        """Return Debye frequency."""
        return self._total_dos.get_Debye_frequency()

    def plot_total_DOS(self):
        """Plot total DOS."""
        warnings.warn("Phonopy.plot_total_DOS() is deprecated. "
                      "Use Phonopy.plot_total_dos() (lowercase on DOS).",
                      DeprecationWarning)
        return self.plot_total_dos()

    def plot_total_dos(self):
        """Plot total DOS."""
        if self._total_dos is None:
            msg = ("run_total_dos has to be done before plotting "
                   "total DOS.")
            raise RuntimeError(msg)

        import matplotlib.pyplot as plt

        fig, ax = plt.subplots()
        self._total_dos.plot(ax, draw_grid=False)
        ax.set_ylim((0, None))

        return plt

    def write_total_DOS(self, filename="total_dos.dat"):
        """Write total DOS to text file."""
        warnings.warn("Phonopy.write_total_DOS() is deprecated. "
                      "Use Phonopy.write_total_dos() (lowercase on DOS).",
                      DeprecationWarning)
        self.write_total_dos(filename=filename)

    def write_total_dos(self, filename="total_dos.dat"):
        """Write total DOS to text file."""
        self._total_dos.write(filename=filename)

    # PDOS
    def run_projected_dos(self,
                          sigma=None,
                          freq_min=None,
                          freq_max=None,
                          freq_pitch=None,
                          use_tetrahedron_method=True,
                          direction=None,
                          xyz_projection=False):
        """Run projected DOS calculation.

        Parameters
        ----------
        sigma : float, optional
            Smearing width for smearing method. Default is None
        freq_min, freq_max, freq_pitch : float, optional
            Minimum and maximum frequencies in which range DOS is computed
            with the specified interval (freq_pitch).
            Defaults are None and they are automatically determined.
        use_tetrahedron_method : float, optional
            Use tetrahedron method when this is True. When sigma is set,
            smearing method is used.
        direction : array_like, optional
            Specific projection direction. This is specified three values
            along basis vectors or the primitive cell. Default is None,
            i.e., no projection.
        xyz_projection : bool, optional
            This determines whether projected along Cartesian directions or
            not. Default is False, i.e., no projection.

        """
        self._pdos = None

        if self._mesh is None:
            msg = "run_mesh has to be done before PDOS calculation."
            raise RuntimeError(msg)

        if not self._mesh.with_eigenvectors:
            msg = "run_mesh has to be called with with_eigenvectors=True."
            raise RuntimeError(msg)

        if np.prod(self._mesh.mesh_numbers) != len(self._mesh.ir_grid_points):
            msg = "run_mesh has to be done with is_mesh_symmetry=False."
            raise RuntimeError(msg)

        if direction is not None:
            direction_cart = np.dot(direction, self._primitive.cell)
        else:
            direction_cart = None
        self._pdos = PartialDos(self._mesh,
                                sigma=sigma,
                                use_tetrahedron_method=use_tetrahedron_method,
                                direction=direction_cart,
                                xyz_projection=xyz_projection)
        self._pdos.set_draw_area(freq_min, freq_max, freq_pitch)
        self._pdos.run()

    def set_partial_DOS(self,
                        sigma=None,
                        freq_min=None,
                        freq_max=None,
                        freq_pitch=None,
                        tetrahedron_method=False,
                        direction=None,
                        xyz_projection=False):
        """Run projected DOS calculation."""
        warnings.warn("Phonopy.set_partial_DOS() is deprecated. "
                      "Use Phonopy.run_projected_dos()", DeprecationWarning)

        self.run_projected_dos(sigma=sigma,
                               freq_min=freq_min,
                               freq_max=freq_max,
                               freq_pitch=freq_pitch,
                               use_tetrahedron_method=tetrahedron_method,
                               direction=direction,
                               xyz_projection=xyz_projection)

    def auto_projected_dos(self,
                           mesh=100.0,
                           is_time_reversal=True,
                           is_gamma_center=False,
                           plot=False,
                           pdos_indices=None,
                           legend=None,
                           write_dat=False,
                           filename="projected_dos.dat"):
        """Conveniently calculate and draw projected DOS.

        Parameters
        ----------
        See docstring of ``Phonopy.init_mesh`` for the parameters of ``mesh``
        (default is 100.0), ``is_time_reversal`` (default is True),
        and ``is_gamma_center`` (default is False).
        See docstring of ``Phonopy.plot_projected_dos`` for the parameters
        ``pdos_indices`` and ``legend``.

        plot : Bool, optional
            With setting True, PDOS is plotted using matplotlib and
            the matplotlib module (plt) is returned. To watch the result,
            usually ``show()`` has to be called. Default is False.
        write_dat : Bool
            With setting True, ``projected_dos.dat`` like file is written out.
            The  file name can be specified with the ``filename`` parameter.
            Default is False.
        filename : str, optional
            File name used to write ``projected_dos.dat`` like file. Default
            is ``projected_dos.dat``.

        """
        self.run_mesh(mesh=mesh,
                      is_time_reversal=is_time_reversal,
                      is_mesh_symmetry=False,
                      with_eigenvectors=True,
                      is_gamma_center=is_gamma_center)
        self.run_projected_dos()
        if write_dat:
            self.write_projected_dos(filename=filename)
        if plot:
            return self.plot_projected_dos(pdos_indices=pdos_indices,
                                           legend=legend)

    def get_projected_dos_dict(self):
        """Return projected DOS.

        Projection is done to atoms and may be also done along directions
        depending on the parameters at run_projected_dos.

        Returns
        -------
        A dictionary with keys of 'frequency_points' and 'projected_dos'.
        Each value of corresponding key is as follows:

        frequency_points: ndarray
            shape=(frequency_sampling_points, ), dtype='double'
        partial_dos:
            shape=(frequency_sampling_points, projections), dtype='double'

        """
        return {'frequency_points': self._pdos.frequency_points,
                'projected_dos': self._pdos.partial_dos}

    def get_partial_DOS(self):
        """Return projected DOS.

        Projection is done to atoms and may be also done along directions
        depending on the parameters at run_partial_dos.

        Returns
        -------
        A tuple with (frequency_points, partial_dos).

        frequency_points: ndarray
            shape=(frequency_sampling_points, ), dtype='double'
        partial_dos:
            shape=(frequency_sampling_points, projections), dtype='double'

        """
        warnings.warn("Phonopy.get_partial_DOS() is deprecated. "
                      "Use Phonopy.get_projected_dos_dict().",
                      DeprecationWarning)

        pdos = self.get_projected_dos_dict()

        return pdos['frequency_points'], pdos['projected_dos']

    def plot_partial_DOS(self, pdos_indices=None, legend=None):
        """Plot projected DOS."""
        warnings.warn("Phonopy.plot_partial_DOS() is deprecated. "
                      "Use Phonopy.plot_projected_dos() (lowercase on DOS).",
                      DeprecationWarning)

        return self.plot_projected_dos(pdos_indices=pdos_indices,
                                       legend=legend)

    def plot_projected_dos(self, pdos_indices=None, legend=None):
        """Plot projected DOS.

        Parameters
        ----------
        pdos_indices : list of list, optional
            Sets of indices of atoms whose projected DOS are summed over.
            The indices start with 0. An example is as follwos:
                pdos_indices=[[0, 1], [2, 3, 4, 5]]
             Default is None, which means
                pdos_indices=[[i] for i in range(natom)]
        legend : list of instances such as str or int, optional
             The str(instance) are shown in legend.
             It has to be len(pdos_indices)==len(legend). Default is None.
             When None, legend is not shown.

        """
        import matplotlib.pyplot as plt

        fig, ax = plt.subplots()
        ax.xaxis.set_ticks_position('both')
        ax.yaxis.set_ticks_position('both')
        ax.xaxis.set_tick_params(which='both', direction='in')
        ax.yaxis.set_tick_params(which='both', direction='in')

        self._pdos.plot(ax,
                        indices=pdos_indices,
                        legend=legend,
                        draw_grid=False)

        ax.set_ylim((0, None))

        return plt

    def write_partial_DOS(self, filename="partial_dos.dat"):
        """Write projected DOS to text file."""
        warnings.warn("Phonopy.write_partial_DOS() is deprecated. "
                      "Use Phonopy.write_projected_dos() (lowercase on DOS).",
                      DeprecationWarning)
        self.write_projected_dos(filename=filename)

    def write_projected_dos(self, filename="projected_dos.dat"):
        """Write projected DOS to text file."""
        self._pdos.write(filename=filename)

    # Thermal property
    def run_thermal_properties(self,
                               t_min=0,
                               t_max=1000,
                               t_step=10,
                               temperatures=None,
                               is_projection=False,
                               band_indices=None,
                               cutoff_frequency=None,
                               pretend_real=False):
        """Run calculation of thermal properties at constant volume.

        Parameters
        ----------
        t_min, t_max, t_step : float, optional
            Minimum and maximum temperatures and the interval in this
            temperature range. Default values are 0, 1000, and 10.
        temperatures : array_like, optional
            Temperature points where thermal properties are calculated.
            When this is set, t_min, t_max, and t_step are ignored.

        """
        if self._mesh is None:
            msg = ("run_mesh has to be done before"
                   "run_thermal_properties.")
            raise RuntimeError(msg)

        tp = ThermalProperties(self._mesh,
                               is_projection=is_projection,
                               band_indices=band_indices,
                               cutoff_frequency=cutoff_frequency,
                               pretend_real=pretend_real)
        if temperatures is None:
            tp.set_temperature_range(t_step=t_step,
                                     t_max=t_max,
                                     t_min=t_min)
        else:
            tp.temperatures = temperatures
        tp.run()
        self._thermal_properties = tp

    def set_thermal_properties(self,
                               t_step=10,
                               t_max=1000,
                               t_min=0,
                               temperatures=None,
                               is_projection=False,
                               band_indices=None,
                               cutoff_frequency=None,
                               pretend_real=False):
        """Run calculation of thermal properties at constant volume."""
        warnings.warn("Phonopy.set_thermal_properties() is deprecated. "
                      "Use Phonopy.run_thermal_properties()",
                      DeprecationWarning)
        self.run_thermal_properties(t_step=t_step,
                                    t_max=t_max,
                                    t_min=t_min,
                                    temperatures=temperatures,
                                    is_projection=is_projection,
                                    band_indices=band_indices,
                                    cutoff_frequency=cutoff_frequency,
                                    pretend_real=pretend_real)

    def get_thermal_properties_dict(self):
        """Return thermal properties.

        Returns
        -------
        A dictionary of thermal properties with keys of 'temperatures',
        'free_energy', 'entropy', and 'heat_capacity'.
        Each value of corresponding key is as follows:

        temperatures: ndarray
            shape=(temperatures, ), dtype='double'
        free_energy : ndarray
            shape=(temperatures, ), dtype='double'
        entropy : ndarray
            shape=(temperatures, ), dtype='double'
        heat_capacity : ndarray
            shape=(temperatures, ), dtype='double'

        """
        keys = ('temperatures', 'free_energy', 'entropy', 'heat_capacity')
        return dict(zip(keys, self._thermal_properties.thermal_properties))

    def get_thermal_properties(self):
        """Return thermal properties.

        Returns
        -------
        (temperatures, free energy, entropy, heat capacity)

        """
        warnings.warn("Phonopy.get_thermal_properties() is deprecated. "
                      "Use Phonopy.get_thermal_properties_dict().",
                      DeprecationWarning)

        tp = self.get_thermal_properties_dict()
        return (tp['temperatures'],
                tp['free_energy'],
                tp['entropy'],
                tp['heat_capacity'])

    def plot_thermal_properties(self):
        """Plot thermal properties."""
        import matplotlib.pyplot as plt
        plt.rcParams['pdf.fonttype'] = 42
        plt.rcParams['font.family'] = 'serif'

        fig, ax = plt.subplots()
        ax.xaxis.set_ticks_position('both')
        ax.yaxis.set_ticks_position('both')
        ax.xaxis.set_tick_params(which='both', direction='in')
        ax.yaxis.set_tick_params(which='both', direction='in')

        self._thermal_properties.plot(plt)

        temps = self._thermal_properties.temperatures
        ax.set_xlim((0, temps[-1]))

        return plt

    def write_yaml_thermal_properties(self,
                                      filename='thermal_properties.yaml'):
        """Write thermal properties in yaml format."""
        self._thermal_properties.write_yaml(filename=filename)

    # Thermal displacement
    def run_thermal_displacements(self,
                                  t_min=0,
                                  t_max=1000,
                                  t_step=10,
                                  temperatures=None,
                                  direction=None,
                                  freq_min=None,
                                  freq_max=None):
        """Run thermal displacements calculation.

        Parameters
        ----------
        t_min, t_max, t_step : float, optional
            Minimum and maximum temperatures and the interval in this
            temperature range. Default valuues are 0, 1000, and 10.
        temperatures : array_like, optional
            Temperature points where thermal properties are calculated.
            When this is set, t_min, t_max, and t_step are ignored.
        direction : array_like, optional
            Projection direction in reduced coordinates. Default is None,
            i.e., no projection.
            dtype=float, shape=(3,)
        freq_min, freq_max : float, optional
            Phonon frequencies larger than freq_min and smaller than
            freq_max are included. Default is None, i.e., all phonons.

        """
        if self._dynamical_matrix is None:
            msg = ("Dynamical matrix has not yet built.")
            raise RuntimeError(msg)
        if self._mesh is None:
            msg = ("run_mesh has to be done.")
            raise RuntimeError(msg)
        mesh_nums = self._mesh.mesh_numbers
        ir_grid_points = self._mesh.ir_grid_points
        if not self._mesh.with_eigenvectors:
            msg = ("run_mesh has to be done with with_eigenvectors=True.")
            raise RuntimeError(msg)
        if np.prod(mesh_nums) != len(ir_grid_points):
            msg = ("run_mesh has to be done with is_mesh_symmetry=False.")
            raise RuntimeError(msg)

        if direction is not None:
            projection_direction = np.dot(direction, self._primitive.cell)
            td = ThermalDisplacements(
                self._mesh,
                projection_direction=projection_direction,
                freq_min=freq_min,
                freq_max=freq_max)
        else:
            td = ThermalDisplacements(self._mesh,
                                      freq_min=freq_min,
                                      freq_max=freq_max)

        if temperatures is None:
            td.set_temperature_range(t_min, t_max, t_step)
        else:
            td.set_temperatures(temperatures)
        td.run()

        self._thermal_displacements = td

    def set_thermal_displacements(self,
                                  t_step=10,
                                  t_max=1000,
                                  t_min=0,
                                  temperatures=None,
                                  direction=None,
                                  freq_min=None,
                                  freq_max=None):
        """Run thermal displacements calculation."""
        warnings.warn("Phonopy.set_thermal_displacements() is deprecated. "
                      "Use Phonopy.run_thermal_displacements()",
                      DeprecationWarning)
        self.run_thermal_displacements(t_min=t_min,
                                       t_max=t_max,
                                       t_step=t_step,
                                       temperatures=temperatures,
                                       direction=direction,
                                       freq_min=freq_min,
                                       freq_max=freq_max)

    def get_thermal_displacements_dict(self):
        """Return thermal displacements."""
        if self._thermal_displacements is None:
            msg = ("run_thermal_displacements has to be done.")
            raise RuntimeError(msg)

        td = self._thermal_displacements
        return {'temperatures': td.temperatures,
                'thermal_displacements': td.thermal_displacements}

    def get_thermal_displacements(self):
        """Return thermal displacements."""
        warnings.warn("Phonopy.get_thermal_displacements() is deprecated. "
                      "Use Phonopy.get_thermal_displacements_dict()",
                      DeprecationWarning)
        td = self.get_thermal_displacements_dict()
        return (td['temperatures'], td['thermal_displacements'])

    def plot_thermal_displacements(self, is_legend=False):
        """Plot thermal displacements."""
        import matplotlib.pyplot as plt

        fig, ax = plt.subplots()
        ax.xaxis.set_ticks_position('both')
        ax.yaxis.set_ticks_position('both')
        ax.xaxis.set_tick_params(which='both', direction='in')
        ax.yaxis.set_tick_params(which='both', direction='in')

        self._thermal_displacements.plot(plt, is_legend=is_legend)

        temps, _ = self._thermal_displacements.get_thermal_displacements()
        ax.set_xlim((0, temps[-1]))

        return plt

    def write_yaml_thermal_displacements(self):
        """Write thermal displacements in yaml format."""
        self._thermal_displacements.write_yaml()

    # Thermal displacement matrix
    def run_thermal_displacement_matrices(self,
                                          t_min=0,
                                          t_max=1000,
                                          t_step=10,
                                          temperatures=None,
                                          freq_min=None,
                                          freq_max=None):
        """Run thermal displacement matrices calculation.

        Parameters
        ----------
        t_min, t_max, t_step : float, optional
            Minimum and maximum temperatures and the interval in this
            temperature range. Default valuues are 0, 1000, and 10.
        freq_min, freq_max : float, optional
            Phonon frequencies larger than freq_min and smaller than
            freq_max are included. Default is None, i.e., all phonons.
        temperatures : array_like, optional
            Temperature points where thermal properties are calculated.
            When this is set, t_min, t_max, and t_step are ignored.
            Default is None.

        """
        if self._dynamical_matrix is None:
            msg = ("Dynamical matrix has not yet built.")
            raise RuntimeError(msg)
        if self._mesh is None:
            msg = ("run_mesh has to be done.")
            raise RuntimeError(msg)
        mesh_nums = self._mesh.mesh_numbers
        ir_grid_points = self._mesh.ir_grid_points
        if not self._mesh.with_eigenvectors:
            msg = ("run_mesh has to be done with with_eigenvectors=True.")
            raise RuntimeError(msg)
        if np.prod(mesh_nums) != len(ir_grid_points):
            msg = ("run_mesh has to be done with is_mesh_symmetry=False.")
            raise RuntimeError(msg)

        tdm = ThermalDisplacementMatrices(
            self._mesh,
            freq_min=freq_min,
            freq_max=freq_max,
            lattice=self._primitive.cell.T)

        if temperatures is None:
            tdm.set_temperature_range(t_min, t_max, t_step)
        else:
            tdm.set_temperatures(temperatures)
        tdm.run()

        self._thermal_displacement_matrices = tdm

    def set_thermal_displacement_matrices(self,
                                          t_step=10,
                                          t_max=1000,
                                          t_min=0,
                                          freq_min=None,
                                          freq_max=None,
                                          t_cif=None):
        """Run thermal displacement matrices calculation."""
        warnings.warn("Phonopy.set_thermal_displacement_matrices() is "
                      "deprecated. Use Phonopy.run_thermal_displacements()",
                      DeprecationWarning)
        if t_cif is None:
            temperatures = None
        else:
            temperatures = [t_cif, ]
        self.run_thermal_displacement_matrices(t_min=t_min,
                                               t_max=t_max,
                                               t_step=t_step,
                                               temperatures=temperatures,
                                               freq_min=freq_min,
                                               freq_max=freq_max)

    def get_thermal_displacement_matrices_dict(self):
        """Return thermal displacement matrices."""
        if self._thermal_displacement_matrices is None:
            msg = ("run_thermal_displacement_matrices has to be done.")
            raise RuntimeError(msg)

        tdm = self._thermal_displacement_matrices
        return {'temperatures': tdm.temperatures,
                'thermal_displacement_matrices':
                tdm.thermal_displacement_matrices,
                'thermal_displacement_matrices_cif':
                tdm.thermal_displacement_matrices_cif}

    def get_thermal_displacement_matrices(self):
        """Return thermal displacement matrices."""
        warnings.warn("Phonopy.get_thermal_displacement_matrices() is "
                      "deprecated. Use "
                      "Phonopy.get_thermal_displacement_matrices_dict()",
                      DeprecationWarning)
        tdm = self.get_thermal_displacement_matrices_dict()
        return (tdm['temperatures'],
                tdm['thermal_displacement_matrices'])

    def write_yaml_thermal_displacement_matrices(self):
        """Write thermal displacement matrices in yaml format."""
        self._thermal_displacement_matrices.write_yaml()

    def write_thermal_displacement_matrix_to_cif(self, temperature_index):
        """Write thermal displacement matrices at a termperature in cif."""
        self._thermal_displacement_matrices.write_cif(self._primitive,
                                                      temperature_index)

    def write_animation(self,
                        q_point=None,
                        anime_type='v_sim',
                        band_index=None,
                        amplitude=None,
                        num_div=None,
                        shift=None,
                        filename=None):
        """Write atomic modulations in animation format.

        Returns
        -------
        str
            Output filename.

        """
        if self._dynamical_matrix is None:
            msg = ("Dynamical matrix has not yet built.")
            raise RuntimeError(msg)

        if anime_type in ('arc', 'xyz', 'jmol', 'poscar'):
            if band_index is None or amplitude is None or num_div is None:
                msg = ("Parameters are not correctly set for animation.")
                raise RuntimeError(msg)

        return write_animation(self._dynamical_matrix,
                               q_point=q_point,
                               anime_type=anime_type,
                               band_index=band_index,
                               amplitude=amplitude,
                               num_div=num_div,
                               shift=shift,
                               factor=self._factor,
                               filename=filename)

    # Atomic modulation of normal mode
    def set_modulations(self,
                        dimension,
                        phonon_modes,
                        delta_q=None,
                        derivative_order=None,
                        nac_q_direction=None):
        """Generate atomic displacements of phonon modes.

        The design of this feature is not very satisfactory, and thus API.
        Therefore it should be reconsidered someday in the fugure.

        Parameters
        ----------
        dimension : array_like
            Supercell dimension with respect to the primitive cell.
            dtype='intc', shape=(3, ), (3, 3), (9, )
        phonon_modes : list of phonon mode settings
            Each element of the outer list gives one phonon mode information:

                [q-point, band index (int), amplitude (float), phase (float)]

            In each list of the phonon mode information, the first element is
            a list that represents q-point in reduced coordinates. The second,
            third, and fourth elements show the band index starting with 0,
            amplitude, and phase factor, respectively.
        nac_q_direction : array_like
            q-point direction from Gamma-point in fractional coordinates of
            reciprocal basis vectors. Only the direction is used, i.e.,
            (q_direction / |q_direction|) is computed and used. This parameter
            is activated only at q=(0, 0, 0).
            shape=(3,), dtype='double'

        """
        if self._dynamical_matrix is None:
            msg = ("Dynamical matrix has not yet built.")
            raise RuntimeError(msg)

        self._modulation = Modulation(self._dynamical_matrix,
                                      dimension,
                                      phonon_modes,
                                      delta_q=delta_q,
                                      derivative_order=derivative_order,
                                      nac_q_direction=nac_q_direction,
                                      factor=self._factor)
        self._modulation.run()

    def get_modulated_supercells(self):
        """Return cells with atom modulations.

        list of PhonopyAtoms
            Modulated structures.

        """
        return self._modulation.get_modulated_supercells()

    def get_modulations_and_supercell(self):
        """Return atomic modulations and perfect supercell.

        (modulations, supercell)

        modulations: Atomic modulations of supercell in Cartesian coordinates
        supercell: Supercell as an PhonopyAtoms instance.

        """
        return self._modulation.get_modulations_and_supercell()

    def write_modulations(self):
        """Write modulated structures to MPOSCAR's."""
        self._modulation.write()

    def write_yaml_modulations(self):
        """Write atomic modulations in yaml format."""
        self._modulation.write_yaml()

    # Irreducible representation
    def set_irreps(self,
                   q,
                   is_little_cogroup=False,
                   nac_q_direction=None,
                   degeneracy_tolerance=1e-4):
        """Identify ir-reps of phonon modes.

        The design of this API is not very satisfactory and is expceted
        to be redesined in the next major versions once the use case
        of the API for ir-reps feature becomes clearer.

        nac_q_direction : array_like
            q-point direction from Gamma-point in fractional coordinates of
            reciprocal basis vectors. Only the direction is used, i.e.,
            (q_direction / |q_direction|) is computed and used. This parameter
            is activated only at q=(0, 0, 0).
            shape=(3,), dtype='double'

        """
        if self._dynamical_matrix is None:
            msg = ("Dynamical matrix has not yet built.")
            raise RuntimeError(msg)

        self._irreps = IrReps(
            self._dynamical_matrix,
            q,
            is_little_cogroup=is_little_cogroup,
            nac_q_direction=nac_q_direction,
            factor=self._factor,
            symprec=self._symprec,
            degeneracy_tolerance=degeneracy_tolerance,
            log_level=self._log_level)

        return self._irreps.run()

    def get_irreps(self):
        """Return Ir-reps."""
        return self._irreps

    def show_irreps(self, show_irreps=False):
        """Show Ir-reps."""
        self._irreps.show(show_irreps=show_irreps)

    def write_yaml_irreps(self, show_irreps=False):
        """Write Ir-reps in yaml format."""
        self._irreps.write_yaml(show_irreps=show_irreps)

    # Group velocity
    def set_group_velocity(self, q_length=None):
        """Prepare group velocity calculation."""
        warnings.warn("Phonopy.set_group_velocity() is deprecated. "
                      "No need to call this. gv_delta_q "
                      "(q_length) is set at Phonopy.__init__().",
                      DeprecationWarning)
        self._gv_delta_q = q_length
        self._set_group_velocity()

    def get_group_velocity(self):
        """Return group velocities."""
        warnings.warn("Phonopy.get_group_velocities_on_bands is deprecated. "
                      "Use Phonopy.[mode].group_velocities attribute or "
                      "Phonopy.get_[mode]_dict()[group_velocities], where "
                      "[mode] is band_structure, mesh, or qpoints.",
                      DeprecationWarning)
        return self._group_velocity.get_group_velocity()

    def get_group_velocity_at_q(self, q_point):
        """Return group velocity at a q-point."""
        if self._group_velocity is None:
            self._set_group_velocity()
        self._group_velocity.run([q_point])
        return self._group_velocity.group_velocities[0]

    def get_group_velocities_on_bands(self):
        """Return group velocities calculated on band structure."""
        warnings.warn(
            "Phonopy.get_group_velocities_on_bands is deprecated. "
            "Use Phonopy.get_band_structure_dict()['group_velocities'].",
            DeprecationWarning)
        return self._band_structure.group_velocities

    # Moment
    def run_moment(self,
                   order=1,
                   is_projection=False,
                   freq_min=None,
                   freq_max=None):
        """Run moment calculation."""
        if self._mesh is None:
            msg = ("run_mesh has to be done before run_moment.")
            raise RuntimeError(msg)
        else:
            if is_projection:
                if self._mesh.eigenvectors is None:
                    return RuntimeError(
                        "run_mesh has to be done with with_eigenvectors=True.")
                self._moment = PhononMoment(
                    self._mesh.frequencies,
                    weights=self._mesh.weights,
                    eigenvectors=self._mesh.eigenvectors)
            else:
                self._moment = PhononMoment(
                    self._mesh.get_frequencies(),
                    weights=self._mesh.get_weights())
            if freq_min is not None or freq_max is not None:
                self._moment.set_frequency_range(freq_min=freq_min,
                                                 freq_max=freq_max)
            self._moment.run(order=order)

    def set_moment(self,
                   order=1,
                   is_projection=False,
                   freq_min=None,
                   freq_max=None):
        """Run moment calculation."""
        warnings.warn("Phonopy.set_moment() is deprecated. "
                      "Use Phonopy.run_moment().", DeprecationWarning)
        self.run_moment(order=order,
                        is_projection=is_projection,
                        freq_min=freq_min,
                        freq_max=freq_max)

    def get_moment(self):
        """Return moment."""
        return self._moment.moment

    def init_group_velocity_matrix(self):
        self._set_group_velocity(group_velocity_type="matrix")

    def init_dynamic_structure_factor(self,
                                      Qpoints,
                                      T,
                                      atomic_form_factor_func=None,
                                      scattering_lengths=None,
                                      freq_min=None,
                                      freq_max=None):
        """Initialize dynamic structure factor calculation.

        *******************************************************************
         This is still an experimental feature. API can be changed without
         notification.
        *******************************************************************

        Need to call DynamicStructureFactor.run() to start calculation.

        Parameters
        ----------
        Qpoints: array_like
            Q-points in any Brillouin zone.
            dtype='double'
            shape=(qpoints, 3)
        T: float
            Temperature in K.
        atomic_form_factor_func: Function object
            Function that returns atomic form factor (``func`` below):

                f_params = {'Na': [3.148690, 2.594987, 4.073989, 6.046925,
                                   0.767888, 0.070139, 0.995612, 14.1226457,
                                   0.968249, 0.217037, 0.045300],
                            'Cl': [1.061802, 0.144727, 7.139886, 1.171795,
                                   6.524271, 19.467656, 2.355626, 60.320301,
                                   35.829404, 0.000436, -34.916604],b|

                def get_func_AFF(f_params):
                    def func(symbol, Q):
                        return atomic_form_factor_WK1995(Q, f_params[symbol])
                    return func

        scattering_lengths: dictionary
            Coherent scattering lengths averaged over isotopes and spins.
            Supposed for INS. For example, {'Na': 3.63, 'Cl': 9.5770}.
        freq_min, freq_min: float
            Minimum and maximum phonon frequencies to determine whether
            phonons are included in the calculation.

        """
        if self._mesh is None:
            msg = ("run_mesh has to be done before initializing dynamic"
                   "structure factor.")
            raise RuntimeError(msg)

        if not self._mesh.with_eigenvectors:
            msg = "run_mesh has to be called with with_eigenvectors=True."
            raise RuntimeError(msg)

        if np.prod(self._mesh.mesh_numbers) != len(self._mesh.ir_grid_points):
            msg = "run_mesh has to be done with is_mesh_symmetry=False."
            raise RuntimeError(msg)

        self._dynamic_structure_factor = DynamicStructureFactor(
            self._mesh,
            Qpoints,
            T,
            atomic_form_factor_func=atomic_form_factor_func,
            scattering_lengths=scattering_lengths,
            freq_min=freq_min,
            freq_max=freq_max)

    def run_dynamic_structure_factor(self,
                                     Qpoints,
                                     T,
                                     atomic_form_factor_func=None,
                                     scattering_lengths=None,
                                     freq_min=None,
                                     freq_max=None):
        """Run dynamic structure factor calculation.

        See the detail of parameters at
        Phonopy.init_dynamic_structure_factor().

        """
        self.init_dynamic_structure_factor(
            Qpoints,
            T,
            atomic_form_factor_func=atomic_form_factor_func,
            scattering_lengths=scattering_lengths,
            freq_min=freq_min,
            freq_max=freq_max)
        self._dynamic_structure_factor.run()

    def set_dynamic_structure_factor(self,
                                     Qpoints,
                                     T,
                                     atomic_form_factor_func=None,
                                     scattering_lengths=None,
                                     freq_min=None,
                                     freq_max=None,
                                     run_immediately=True):
        """Run dynamic structure factor calculation."""
        warnings.warn("Phonopy.set_dynamic_structure_factor() is deprecated. "
                      "Use Phonopy.run_dynamic_structure_factor()",
                      DeprecationWarning)
        if run_immediately:
            self.run_dynamic_structure_factor(
                Qpoints,
                T,
                atomic_form_factor_func=atomic_form_factor_func,
                scattering_lengths=scattering_lengths,
                freq_min=freq_min,
                freq_max=freq_max)
        else:
            self.init_dynamic_structure_factor(
                Qpoints,
                T,
                atomic_form_factor_func=atomic_form_factor_func,
                scattering_lengths=scattering_lengths,
                freq_min=freq_min,
                freq_max=freq_max)

    def get_dynamic_structure_factor(self):
        """Return dynamic structure factors."""
        return (self._dynamic_structure_factor.qpoints,
                self._dynamic_structure_factor.dynamic_structure_factors)

    def run_random_displacements(self,
                                 temperature,
                                 number_of_snapshots=1,
                                 random_seed=None,
                                 dist_func=None,
                                 cutoff_frequency=None):
        """Generate random displacements from phonon structure.

        Some more details are written at generate_displacements.

        temperature : float
            Temperature.
        number_of_snapshots : int
            Number of snapshots with random displacements created.
        random_seed : 32bit unsigned int
            Random seed.
        dist_func : str, None
            Harmonic oscillator distribution function either by 'quantum'
            or 'classical'. Default is None, corresponding to 'quantum'.
        cutoff_frequency : float
            Phonon frequency in THz below that phonons are ignored
            to generate random displacements.

        """
        self._random_displacements = RandomDisplacements(
            self._supercell,
            self._primitive,
            self._force_constants,
            dist_func=dist_func,
            cutoff_frequency=cutoff_frequency,
            factor=self._factor)
        self._random_displacements.run(
            temperature,
            number_of_snapshots=number_of_snapshots,
            random_seed=random_seed)

    def save(self,
             filename="phonopy_params.yaml",
             settings=None,
             hdf5_settings=None):
        """Save phonopy parameters into file.

        Parameters
        ----------
        filename: str, optional
            File name. Default is "phonopy_params.yaml"
        settings: dict, optional
            It is described which parameters are written out. Only the
            settings expected to be updated from the following default
            settings are needed to be set in the dictionary.  The
            possible parameters and their default settings are:
                {'force_sets': True,
                 'displacements': True,
                 'force_constants': False,
                 'born_effective_charge': True,
                 'dielectric_constant': True}
            This default settings are updated by {'force_constants': True}
            when dataset is None and force_constants is not None unless
            {'force_constants': False} is specified.
        hdf5_settings: dict, optional (To be implemented)
            Force constants and force_sets are stored in hdf5 file when
            they are activated in the dict. The dict has the following keys.
            The default filename is the filename of yaml file where '.yaml' is
            replaced by '.hdf5'.
                'filename' : str
                'force_constants': bool (default=False)
                'force_sets': bool (default=False)

        """
        if hdf5_settings is not None:
            msg = "hdf5_settings parameter has not yet been implemented."
            raise NotImplementedError(msg)

        if settings is None:
            _settings = {}
        else:
            _settings = settings.copy()
        if _settings.get('force_constants') is False:
            pass
        elif (not forces_in_dataset(self.dataset) and
              self.force_constants is not None):
            _settings.update({'force_constants': True})
        phpy_yaml = PhonopyYaml(settings=_settings)
        phpy_yaml.set_phonon_info(self)
        with open(filename, 'w') as w:
            w.write(str(phpy_yaml))

    ###################
    # private methods #
    ###################
    def _run_force_constants_from_forces(self,
                                         distributed_atom_list=None,
                                         fc_calculator=None,
                                         fc_calculator_options=None,
                                         decimals=None):
        if self._displacement_dataset is not None:
            if fc_calculator is not None:
                disps, forces = get_displacements_and_forces(
                    self._displacement_dataset)
                self._force_constants = get_fc2(
                    self._supercell,
                    self._primitive,
                    disps,
                    forces,
                    fc_calculator=fc_calculator,
                    fc_calculator_options=fc_calculator_options,
                    atom_list=distributed_atom_list,
                    log_level=self._log_level,
                    symprec=self._symprec)
            else:
                if 'displacements' in self._displacement_dataset:
                    lines = [
                        "Type-II dataset for displacements and forces was "
                        "given. fc_calculator",
                        "(external force constants calculator) is required "
                        "to produce force constants."]
                    raise RuntimeError("\n".join(lines))
                self._force_constants = get_phonopy_fc2(
                    self._supercell,
                    self._symmetry,
                    self._displacement_dataset,
                    atom_list=distributed_atom_list,
                    decimals=decimals)

    def _set_dynamical_matrix(self):
        self._dynamical_matrix = None

        if self._is_symmetry and self._nac_params is not None:
            borns, epsilon = symmetrize_borns_and_epsilon(
                self._nac_params['born'],
                self._nac_params['dielectric'],
                self._primitive,
                symprec=self._symprec)
            nac_params = self._nac_params.copy()
            nac_params.update({'born': borns, 'dielectric': epsilon})
        else:
            nac_params = self._nac_params

        if self._supercell is None or self._primitive is None:
            raise RuntimeError("Supercell or primitive is not created.")
        if self._force_constants is None:
            raise RuntimeError("Force constants are not prepared.")
        if self._primitive.get_masses() is None:
            raise RuntimeError("Atomic masses are not correctly set.")
        self._dynamical_matrix = get_dynamical_matrix(
            self._force_constants,
            self._supercell,
            self._primitive,
            nac_params,
            self._frequency_scale_factor,
            self._dynamical_matrix_decimals,
            symprec=self._symprec,
            log_level=self._log_level)
        # DynamialMatrix instance transforms force constants in correct
        # type of numpy array.
        self._force_constants = self._dynamical_matrix.force_constants

        if self._group_velocity is not None:
            self._set_group_velocity()

    def _set_group_velocity(self, group_velocity_type="vector"):
        if self._dynamical_matrix is None:
            raise RuntimeError("Dynamical matrix has not yet built.")

        if (self._dynamical_matrix.is_nac() and
<<<<<<< HEAD
            self._dynamical_matrix.nac_method == 'gonze' and
            self._gv_delta_q is None):  # noqa: E129
            self._gv_delta_q = 1e-5
=======
            self._dynamical_matrix.get_nac_method() == 'gonze' and
            self._gv_delta_q is None):
>>>>>>> 764160c4
            if self._log_level:
                msg = "Group velocity calculation:\n"
                text = ("Analytical derivative of dynamical matrix is not "
                        "implemented for NAC by Gonze et al. Instead "
                        "numerical derivative of it is used with dq=%.1e "
                        "for group velocity calculation."
                        % GroupVelocity.Default_q_length)
                msg += textwrap.fill(text,
                                     initial_indent="  ",
                                     subsequent_indent="  ",
                                     width=70)
                print(msg)

        if group_velocity_type == "matrix":
            self._group_velocity_matrix = GroupVelocityMatrix(
                self._dynamical_matrix,
                q_length=self._gv_delta_q,
                symmetry=self._primitive_symmetry,
                frequency_factor_to_THz=self._factor)
        else:
            self._group_velocity = GroupVelocity(
                self._dynamical_matrix,
                q_length=self._gv_delta_q,
                symmetry=self._primitive_symmetry,
                frequency_factor_to_THz=self._factor)

    def _search_symmetry(self):
        self._symmetry = Symmetry(self._supercell,
                                  self._symprec,
                                  self._is_symmetry)

    def _search_primitive_symmetry(self):
        self._primitive_symmetry = Symmetry(self._primitive,
                                            self._symprec,
                                            self._is_symmetry)

        if (len(self._symmetry.get_pointgroup_operations()) !=
            len(self._primitive_symmetry.get_pointgroup_operations())):  # noqa: E129 E501
            print("Warning: Point group symmetries of supercell and primitive"
                  "cell are different.")

    def _build_supercell(self):
        self._supercell = get_supercell(self._unitcell,
                                        self._supercell_matrix,
                                        self._symprec)

    def _build_supercells_with_displacements(self):
        all_positions = []
        if 'first_atoms' in self._displacement_dataset:  # type-1
            for disp in self._displacement_dataset['first_atoms']:
                positions = self._supercell.get_positions()
                positions[disp['number']] += disp['displacement']
                all_positions.append(positions)
        elif 'displacements' in self._displacement_dataset:
            for disp in self._displacement_dataset['displacements']:
                all_positions.append(self._supercell.positions + disp)
        else:
            raise RuntimeError("displacement_dataset is not set.")

        supercells = []
        for positions in all_positions:
            supercells.append(PhonopyAtoms(
                    numbers=self._supercell.numbers,
                    masses=self._supercell.masses,
                    magmoms=self._supercell.magnetic_moments,
                    positions=positions,
                    cell=self._supercell.cell,
                    pbc=True))
        self._supercells_with_displacements = supercells

    def _build_primitive_cell(self):
        """Create primitive cell.

        primitive_matrix:
          Relative axes of primitive cell to the input unit cell.
          Relative axes to the supercell is calculated by:
             supercell_matrix^-1 * primitive_matrix
          Therefore primitive cell lattice is finally calculated by:
             (supercell_lattice * (supercell_matrix)^-1 * primitive_matrix)^T

        """
        inv_supercell_matrix = np.linalg.inv(self._supercell_matrix)
        if self._primitive_matrix is None:
            trans_mat = inv_supercell_matrix
        else:
            trans_mat = np.dot(inv_supercell_matrix, self._primitive_matrix)

        try:
            self._primitive = get_primitive(
                self._supercell, trans_mat, self._symprec,
                store_dense_svecs=self._store_dense_svecs)
        except ValueError:
            msg = ("Creating primitive cell is failed. "
                   "PRIMITIVE_AXIS may be incorrectly specified.")
            raise RuntimeError(msg)

    def _set_primitive_matrix(self, primitive_matrix):
        pmat = get_primitive_matrix(primitive_matrix, symprec=self._symprec)
        if isinstance(pmat, str) and pmat == 'auto':
            return guess_primitive_matrix(self._unitcell,
                                          symprec=self._symprec)
        else:
            return pmat

    def _shape_supercell_matrix(self, smat):
        return shape_supercell_matrix(smat)<|MERGE_RESOLUTION|>--- conflicted
+++ resolved
@@ -73,7 +73,6 @@
 from phonopy.phonon.qpoints import QpointsPhonon
 from phonopy.phonon.irreps import IrReps
 from phonopy.phonon.group_velocity import GroupVelocity
-from phonopy.phonon.group_velocity_matrix import GroupVelocityMatrix
 from phonopy.phonon.moment import PhononMoment
 from phonopy.spectrum.dynamic_structure_factor import DynamicStructureFactor
 
@@ -217,7 +216,6 @@
 
         # set_group_velocity
         self._group_velocity = None
-        self._group_velocity_matrix = None
         self._gv_delta_q = group_velocity_delta_q
 
     @property
@@ -436,21 +434,6 @@
 
         """
         return self._displacement_dataset
-
-    @property
-    def displacement_dataset(self):
-        """Return dataset to store displacements and forces."""
-        warnings.warn("Phonopy.displacement_dataset attribute is deprecated."
-                      "Use Phonopy.dataset attribute.",
-                      DeprecationWarning)
-        return self.dataset
-
-    def get_displacement_dataset(self):
-        """Return dataset to store displacements and forces."""
-        warnings.warn("Phonopy.get_displacement_dataset() is deprecated."
-                      "Use Phonopy.dataset attribute.",
-                      DeprecationWarning)
-        return self.dataset
 
     @dataset.setter
     def dataset(self, dataset):
@@ -468,6 +451,21 @@
 
         self._supercells_with_displacements = None
 
+    @property
+    def displacement_dataset(self):
+        """Return dataset to store displacements and forces."""
+        warnings.warn("Phonopy.displacement_dataset attribute is deprecated."
+                      "Use Phonopy.dataset attribute.",
+                      DeprecationWarning)
+        return self.dataset
+
+    def get_displacement_dataset(self):
+        """Return dataset to store displacements and forces."""
+        warnings.warn("Phonopy.get_displacement_dataset() is deprecated."
+                      "Use Phonopy.dataset attribute.",
+                      DeprecationWarning)
+        return self.dataset
+
     def set_displacement_dataset(self, displacement_dataset):
         """Set displacements."""
         warnings.warn("Phonopy.set_displacement_dataset() is deprecated."
@@ -515,13 +513,6 @@
 
         return disps
 
-    def get_displacements(self):
-        """Return displacements in supercells."""
-        warnings.warn("Phonopy.get_displacements() is deprecated."
-                      "Use Phonopy.displacements attribute.",
-                      DeprecationWarning)
-        return self.displacements
-
     @displacements.setter
     def displacements(self, displacements):
         disp = np.array(displacements, dtype='double', order='C')
@@ -532,6 +523,13 @@
             raise RuntimeError("This displacement format is not supported.")
 
         self._displacement_dataset['displacements'] = disp
+
+    def get_displacements(self):
+        """Return displacements in supercells."""
+        warnings.warn("Phonopy.get_displacements() is deprecated."
+                      "Use Phonopy.displacements attribute.",
+                      DeprecationWarning)
+        return self.displacements
 
     @property
     def force_constants(self):
@@ -556,13 +554,6 @@
 
         """
         return self._force_constants
-
-    def get_force_constants(self):
-        """Return supercell force constants."""
-        warnings.warn("Phonopy.get_force_constants() is deprecated."
-                      "Use Phonopy.force_constants attribute.",
-                      DeprecationWarning)
-        return self.force_constants
 
     @force_constants.setter
     def force_constants(self, force_constants):
@@ -578,6 +569,13 @@
         self._force_constants = force_constants
         if self._primitive.masses is not None:
             self._set_dynamical_matrix()
+
+    def get_force_constants(self):
+        """Return supercell force constants."""
+        warnings.warn("Phonopy.get_force_constants() is deprecated."
+                      "Use Phonopy.force_constants attribute.",
+                      DeprecationWarning)
+        return self.force_constants
 
     def set_force_constants(self, force_constants, show_drift=True):
         """Set force constants."""
@@ -686,18 +684,18 @@
         """
         return self._nac_params
 
-    def get_nac_params(self):
-        """Return parameters for non-analytical term correction."""
-        warnings.warn("Phonopy.get_nac_params() is deprecated."
-                      "Use Phonopy.nac_params attribute.",
-                      DeprecationWarning)
-        return self.nac_params
-
     @nac_params.setter
     def nac_params(self, nac_params):
         self._nac_params = nac_params
         if self._force_constants is not None:
             self._set_dynamical_matrix()
+
+    def get_nac_params(self):
+        """Return parameters for non-analytical term correction."""
+        warnings.warn("Phonopy.get_nac_params() is deprecated."
+                      "Use Phonopy.nac_params attribute.",
+                      DeprecationWarning)
+        return self.nac_params
 
     def set_nac_params(self, nac_params):
         """Set parameters for non-analytical term correction."""
@@ -750,11 +748,8 @@
 
     @property
     def group_velocity(self):
+        """Return GroupVelocity instance."""
         return self._group_velocity
-
-    @property
-    def group_velocity_matrix(self):
-        return self._group_velocity_matrix
 
     @property
     def mesh(self):
@@ -2892,9 +2887,6 @@
         """Return moment."""
         return self._moment.moment
 
-    def init_group_velocity_matrix(self):
-        self._set_group_velocity(group_velocity_type="matrix")
-
     def init_dynamic_structure_factor(self,
                                       Qpoints,
                                       T,
@@ -3180,19 +3172,13 @@
         if self._group_velocity is not None:
             self._set_group_velocity()
 
-    def _set_group_velocity(self, group_velocity_type="vector"):
+    def _set_group_velocity(self):
         if self._dynamical_matrix is None:
             raise RuntimeError("Dynamical matrix has not yet built.")
 
         if (self._dynamical_matrix.is_nac() and
-<<<<<<< HEAD
-            self._dynamical_matrix.nac_method == 'gonze' and
-            self._gv_delta_q is None):  # noqa: E129
-            self._gv_delta_q = 1e-5
-=======
             self._dynamical_matrix.get_nac_method() == 'gonze' and
-            self._gv_delta_q is None):
->>>>>>> 764160c4
+            self._gv_delta_q is None):  # noqa E129
             if self._log_level:
                 msg = "Group velocity calculation:\n"
                 text = ("Analytical derivative of dynamical matrix is not "
@@ -3206,18 +3192,11 @@
                                      width=70)
                 print(msg)
 
-        if group_velocity_type == "matrix":
-            self._group_velocity_matrix = GroupVelocityMatrix(
-                self._dynamical_matrix,
-                q_length=self._gv_delta_q,
-                symmetry=self._primitive_symmetry,
-                frequency_factor_to_THz=self._factor)
-        else:
-            self._group_velocity = GroupVelocity(
-                self._dynamical_matrix,
-                q_length=self._gv_delta_q,
-                symmetry=self._primitive_symmetry,
-                frequency_factor_to_THz=self._factor)
+        self._group_velocity = GroupVelocity(
+            self._dynamical_matrix,
+            q_length=self._gv_delta_q,
+            symmetry=self._primitive_symmetry,
+            frequency_factor_to_THz=self._factor)
 
     def _search_symmetry(self):
         self._symmetry = Symmetry(self._supercell,
